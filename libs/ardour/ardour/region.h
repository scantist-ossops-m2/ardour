/*
    Copyright (C) 2000-2001 Paul Davis 

    This program is free software; you can redistribute it and/or modify
    it under the terms of the GNU General Public License as published by
    the Free Software Foundation; either version 2 of the License, or
    (at your option) any later version.

    This program is distributed in the hope that it will be useful,
    but WITHOUT ANY WARRANTY; without even the implied warranty of
    MERCHANTABILITY or FITNESS FOR A PARTICULAR PURPOSE.  See the
    GNU General Public License for more details.

    You should have received a copy of the GNU General Public License
    along with this program; if not, write to the Free Software
    Foundation, Inc., 675 Mass Ave, Cambridge, MA 02139, USA.

*/

#ifndef __ardour_region_h__
#define __ardour_region_h__

<<<<<<< HEAD
=======
#include <vector>
>>>>>>> 7f64e5ac
#include <boost/shared_ptr.hpp>
#include <boost/enable_shared_from_this.hpp>

#include <pbd/undo.h>
#include <pbd/statefuldestructible.h> 

#include <ardour/ardour.h>
<<<<<<< HEAD
=======
#include <ardour/data_type.h>
>>>>>>> 7f64e5ac

class XMLNode;

namespace ARDOUR {

class Playlist;

enum RegionEditState {
	EditChangesNothing = 0,
	EditChangesName    = 1,
	EditChangesID      = 2
};

class Region : public PBD::StatefulDestructible, public boost::enable_shared_from_this<Region>
{
  public:
	typedef std::vector<boost::shared_ptr<Source> > SourceList;

	enum Flag {
		Muted = 0x1,
		Opaque = 0x2,
		EnvelopeActive = 0x4,
		DefaultFadeIn = 0x8,
		DefaultFadeOut = 0x10,
		Locked = 0x20,
		Automatic = 0x40,
		WholeFile = 0x80,
		FadeIn = 0x100,
		FadeOut = 0x200,
		Copied = 0x400,
		Import = 0x800,
		External = 0x1000,
		SyncMarked = 0x2000,
		LeftOfSplit = 0x4000,
		RightOfSplit = 0x8000,
		Hidden = 0x10000,
		DoNotSaveState = 0x20000,
		//
		range_guarantoor = USHRT_MAX
	};

 	static const Flag DefaultFlags = Flag (Opaque|DefaultFadeIn|DefaultFadeOut|FadeIn|FadeOut);

	static Change FadeChanged;
	static Change SyncOffsetChanged;
	static Change MuteChanged;
	static Change OpacityChanged;
	static Change LockChanged;
	static Change LayerChanged;
	static Change HiddenChanged;

	sigc::signal<void,Change> StateChanged;

	virtual ~Region();

	/* Note: changing the name of a Region does not constitute an edit */

	string name() const { return _name; }
	void set_name (string str);

<<<<<<< HEAD
	nframes_t position () const { return _position; }
	nframes_t start ()    const { return _start; }
	nframes_t length()    const { return _length; }
	layer_t        layer ()    const { return _layer; }
	
	nframes_t sync_offset(int& dir) const;
	nframes_t sync_position() const;

=======
	const DataType& data_type() const { return _type; }

	nframes_t position () const { return _position; }
	nframes_t start ()    const { return _start; }
	nframes_t length()    const { return _length; }
	layer_t   layer ()    const { return _layer; }
	
	nframes_t sync_offset(int& dir) const;
	nframes_t sync_position() const;

>>>>>>> 7f64e5ac
	nframes_t adjust_to_sync (nframes_t);
	
	/* first_frame() is an alias; last_frame() just hides some math */

	nframes_t first_frame() const { return _position; }
	nframes_t last_frame() const { return _position + _length - 1; }

<<<<<<< HEAD
=======
	Flag flags()      const { return _flags; }
>>>>>>> 7f64e5ac
	bool hidden()     const { return _flags & Hidden; }
	bool muted()      const { return _flags & Muted; }
	bool opaque ()    const { return _flags & Opaque; }
	bool locked()     const { return _flags & Locked; }
	bool automatic()  const { return _flags & Automatic; }
	bool whole_file() const { return _flags & WholeFile ; }
<<<<<<< HEAD
	Flag flags()      const { return _flags; }
=======
	bool captured()   const { return !(_flags & (Region::Flag (Region::Import|Region::External))); }
>>>>>>> 7f64e5ac

	virtual bool should_save_state () const { return !(_flags & DoNotSaveState); };

	void freeze ();
	void thaw (const string& why);

	bool covers (nframes_t frame) const {
		return first_frame() <= frame && frame < last_frame();
	}

	OverlapType coverage (nframes_t start, nframes_t end) const {
		return ARDOUR::coverage (first_frame(), last_frame(), start, end);
	}
	
	bool equivalent (boost::shared_ptr<const Region>) const;
	bool size_equivalent (boost::shared_ptr<const Region>) const;
	bool overlap_equivalent (boost::shared_ptr<const Region>) const;
	bool region_list_equivalent (boost::shared_ptr<const Region>) const;
<<<<<<< HEAD
	virtual bool source_equivalent (boost::shared_ptr<const Region>) const = 0;
	
	virtual bool speed_mismatch (float) const = 0;

=======
	bool source_equivalent (boost::shared_ptr<const Region>) const;
	
>>>>>>> 7f64e5ac
	/* EDITING OPERATIONS */

	void set_length (nframes_t, void *src);
	void set_start (nframes_t, void *src);
	void set_position (nframes_t, void *src);
	void set_position_on_top (nframes_t, void *src);
	void special_set_position (nframes_t);
	void nudge_position (long, void *src);

	bool at_natural_position () const;
	void move_to_natural_position (void *src);

	void trim_start (nframes_t new_position, void *src);
	void trim_front (nframes_t new_position, void *src);
	void trim_end (nframes_t new_position, void *src);
	void trim_to (nframes_t position, nframes_t length, void *src);
	
	void set_layer (layer_t l); /* ONLY Playlist can call this */
	void raise ();
	void lower ();
	void raise_to_top ();
	void lower_to_bottom ();

	void set_sync_position (nframes_t n);
	void clear_sync_position ();
	void set_hidden (bool yn);
	void set_muted (bool yn);
	void set_opaque (bool yn);
	void set_locked (bool yn);

	virtual uint32_t read_data_count() const { return _read_data_count; }

	boost::shared_ptr<ARDOUR::Playlist> playlist() const { return _playlist.lock(); }
	virtual void set_playlist (boost::weak_ptr<ARDOUR::Playlist>);
<<<<<<< HEAD
=======

	void source_deleted (boost::shared_ptr<Source>);
	
	boost::shared_ptr<Source> source (uint32_t n=0) const { return _sources[ (n < _sources.size()) ? n : 0 ]; }
	uint32_t                  n_channels()          const { return _sources.size(); }

	std::vector<string> master_source_names();

>>>>>>> 7f64e5ac

	/* serialization */
	
	XMLNode&         get_state ();
	virtual XMLNode& state (bool);
	virtual int      set_state (const XMLNode&);
	virtual int      set_live_state (const XMLNode&, Change&, bool send);

<<<<<<< HEAD
	virtual boost::shared_ptr<Region> get_parent() const = 0;
=======
	virtual boost::shared_ptr<Region> get_parent() const;
>>>>>>> 7f64e5ac
	
	uint64_t last_layer_op() const { return _last_layer_op; }
	void set_last_layer_op (uint64_t when);

  protected:
	friend class RegionFactory;

<<<<<<< HEAD
	Region (nframes_t start, nframes_t length, 
		const string& name, layer_t = 0, Flag flags = DefaultFlags);
	Region (boost::shared_ptr<const Region>, nframes_t start, nframes_t length, const string& name, layer_t = 0, Flag flags = DefaultFlags);
	Region (boost::shared_ptr<const Region>);
	Region (const XMLNode&);


  protected:
	XMLNode& get_short_state (); /* used only by Session */

=======
	Region (boost::shared_ptr<Source> src, nframes_t start, nframes_t length, 
		const string& name, DataType type, layer_t = 0, Flag flags = DefaultFlags);
	Region (SourceList& srcs, nframes_t start, nframes_t length, 
		const string& name, DataType type, layer_t = 0, Flag flags = DefaultFlags);
	
	Region (boost::shared_ptr<const Region>, nframes_t start, nframes_t length, const string& name, layer_t = 0, Flag flags = DefaultFlags);
	Region (boost::shared_ptr<const Region>);
	Region (boost::shared_ptr<Source> src, const XMLNode&);
	Region (SourceList& srcs, const XMLNode&);

  protected:
	XMLNode& get_short_state (); /* used only by Session */

>>>>>>> 7f64e5ac
	void send_change (Change);

	void trim_to_internal (nframes_t position, nframes_t length, void *src);

	bool copied() const { return _flags & Copied; }
	void maybe_uncopy ();
	void first_edit ();
	
<<<<<<< HEAD
	virtual bool verify_start (nframes_t) = 0;
	virtual bool verify_start_and_length (nframes_t, nframes_t) = 0;
	virtual bool verify_start_mutable (nframes_t&_start) = 0;
	virtual bool verify_length (nframes_t) = 0;
	virtual void recompute_at_start () = 0;
	virtual void recompute_at_end () = 0;
	
	
	nframes_t          _start;
	nframes_t          _length;
	nframes_t          _position;
	Flag                     _flags;
	nframes_t          _sync_position;
	layer_t                 _layer;
	string                  _name;        
	mutable RegionEditState _first_edit;
	int                     _frozen;
	Glib::Mutex             lock;
	boost::weak_ptr<ARDOUR::Playlist> _playlist;
	mutable uint32_t        _read_data_count; // modified in read()
	Change                   pending_changed;
	uint64_t                _last_layer_op; // timestamp
=======
	virtual bool verify_start (nframes_t);
	virtual bool verify_start_and_length (nframes_t, nframes_t);
	virtual bool verify_start_mutable (nframes_t&_start);
	virtual bool verify_length (nframes_t);
	virtual void recompute_at_start () = 0;
	virtual void recompute_at_end () = 0;
	

	PBD::ID                 _id;
	string                  _name;
	DataType                _type;
	Flag                    _flags;
	nframes_t          _start;
	nframes_t          _length;
	nframes_t          _position;
	nframes_t          _sync_position;
	layer_t                 _layer;
	mutable RegionEditState _first_edit;
	int                     _frozen;
	mutable uint32_t        _read_data_count;  ///< modified in read()
	Change                  _pending_changed;
	uint64_t                _last_layer_op;  ///< timestamp
	Glib::Mutex             _lock;
	boost::weak_ptr<ARDOUR::Playlist> _playlist;
	SourceList              _sources;
	/** Used when timefx are applied, so we can always use the original source */
	SourceList              _master_sources;
>>>>>>> 7f64e5ac
};

} /* namespace ARDOUR */

#endif /* __ardour_region_h__ */<|MERGE_RESOLUTION|>--- conflicted
+++ resolved
@@ -20,10 +20,7 @@
 #ifndef __ardour_region_h__
 #define __ardour_region_h__
 
-<<<<<<< HEAD
-=======
 #include <vector>
->>>>>>> 7f64e5ac
 #include <boost/shared_ptr.hpp>
 #include <boost/enable_shared_from_this.hpp>
 
@@ -31,10 +28,7 @@
 #include <pbd/statefuldestructible.h> 
 
 #include <ardour/ardour.h>
-<<<<<<< HEAD
-=======
 #include <ardour/data_type.h>
->>>>>>> 7f64e5ac
 
 class XMLNode;
 
@@ -95,16 +89,6 @@
 	string name() const { return _name; }
 	void set_name (string str);
 
-<<<<<<< HEAD
-	nframes_t position () const { return _position; }
-	nframes_t start ()    const { return _start; }
-	nframes_t length()    const { return _length; }
-	layer_t        layer ()    const { return _layer; }
-	
-	nframes_t sync_offset(int& dir) const;
-	nframes_t sync_position() const;
-
-=======
 	const DataType& data_type() const { return _type; }
 
 	nframes_t position () const { return _position; }
@@ -115,7 +99,6 @@
 	nframes_t sync_offset(int& dir) const;
 	nframes_t sync_position() const;
 
->>>>>>> 7f64e5ac
 	nframes_t adjust_to_sync (nframes_t);
 	
 	/* first_frame() is an alias; last_frame() just hides some math */
@@ -123,21 +106,14 @@
 	nframes_t first_frame() const { return _position; }
 	nframes_t last_frame() const { return _position + _length - 1; }
 
-<<<<<<< HEAD
-=======
 	Flag flags()      const { return _flags; }
->>>>>>> 7f64e5ac
 	bool hidden()     const { return _flags & Hidden; }
 	bool muted()      const { return _flags & Muted; }
 	bool opaque ()    const { return _flags & Opaque; }
 	bool locked()     const { return _flags & Locked; }
 	bool automatic()  const { return _flags & Automatic; }
 	bool whole_file() const { return _flags & WholeFile ; }
-<<<<<<< HEAD
-	Flag flags()      const { return _flags; }
-=======
 	bool captured()   const { return !(_flags & (Region::Flag (Region::Import|Region::External))); }
->>>>>>> 7f64e5ac
 
 	virtual bool should_save_state () const { return !(_flags & DoNotSaveState); };
 
@@ -156,15 +132,8 @@
 	bool size_equivalent (boost::shared_ptr<const Region>) const;
 	bool overlap_equivalent (boost::shared_ptr<const Region>) const;
 	bool region_list_equivalent (boost::shared_ptr<const Region>) const;
-<<<<<<< HEAD
-	virtual bool source_equivalent (boost::shared_ptr<const Region>) const = 0;
-	
-	virtual bool speed_mismatch (float) const = 0;
-
-=======
 	bool source_equivalent (boost::shared_ptr<const Region>) const;
 	
->>>>>>> 7f64e5ac
 	/* EDITING OPERATIONS */
 
 	void set_length (nframes_t, void *src);
@@ -199,8 +168,6 @@
 
 	boost::shared_ptr<ARDOUR::Playlist> playlist() const { return _playlist.lock(); }
 	virtual void set_playlist (boost::weak_ptr<ARDOUR::Playlist>);
-<<<<<<< HEAD
-=======
 
 	void source_deleted (boost::shared_ptr<Source>);
 	
@@ -209,7 +176,6 @@
 
 	std::vector<string> master_source_names();
 
->>>>>>> 7f64e5ac
 
 	/* serialization */
 	
@@ -218,11 +184,7 @@
 	virtual int      set_state (const XMLNode&);
 	virtual int      set_live_state (const XMLNode&, Change&, bool send);
 
-<<<<<<< HEAD
-	virtual boost::shared_ptr<Region> get_parent() const = 0;
-=======
 	virtual boost::shared_ptr<Region> get_parent() const;
->>>>>>> 7f64e5ac
 	
 	uint64_t last_layer_op() const { return _last_layer_op; }
 	void set_last_layer_op (uint64_t when);
@@ -230,18 +192,6 @@
   protected:
 	friend class RegionFactory;
 
-<<<<<<< HEAD
-	Region (nframes_t start, nframes_t length, 
-		const string& name, layer_t = 0, Flag flags = DefaultFlags);
-	Region (boost::shared_ptr<const Region>, nframes_t start, nframes_t length, const string& name, layer_t = 0, Flag flags = DefaultFlags);
-	Region (boost::shared_ptr<const Region>);
-	Region (const XMLNode&);
-
-
-  protected:
-	XMLNode& get_short_state (); /* used only by Session */
-
-=======
 	Region (boost::shared_ptr<Source> src, nframes_t start, nframes_t length, 
 		const string& name, DataType type, layer_t = 0, Flag flags = DefaultFlags);
 	Region (SourceList& srcs, nframes_t start, nframes_t length, 
@@ -255,7 +205,6 @@
   protected:
 	XMLNode& get_short_state (); /* used only by Session */
 
->>>>>>> 7f64e5ac
 	void send_change (Change);
 
 	void trim_to_internal (nframes_t position, nframes_t length, void *src);
@@ -264,30 +213,6 @@
 	void maybe_uncopy ();
 	void first_edit ();
 	
-<<<<<<< HEAD
-	virtual bool verify_start (nframes_t) = 0;
-	virtual bool verify_start_and_length (nframes_t, nframes_t) = 0;
-	virtual bool verify_start_mutable (nframes_t&_start) = 0;
-	virtual bool verify_length (nframes_t) = 0;
-	virtual void recompute_at_start () = 0;
-	virtual void recompute_at_end () = 0;
-	
-	
-	nframes_t          _start;
-	nframes_t          _length;
-	nframes_t          _position;
-	Flag                     _flags;
-	nframes_t          _sync_position;
-	layer_t                 _layer;
-	string                  _name;        
-	mutable RegionEditState _first_edit;
-	int                     _frozen;
-	Glib::Mutex             lock;
-	boost::weak_ptr<ARDOUR::Playlist> _playlist;
-	mutable uint32_t        _read_data_count; // modified in read()
-	Change                   pending_changed;
-	uint64_t                _last_layer_op; // timestamp
-=======
 	virtual bool verify_start (nframes_t);
 	virtual bool verify_start_and_length (nframes_t, nframes_t);
 	virtual bool verify_start_mutable (nframes_t&_start);
@@ -315,7 +240,6 @@
 	SourceList              _sources;
 	/** Used when timefx are applied, so we can always use the original source */
 	SourceList              _master_sources;
->>>>>>> 7f64e5ac
 };
 
 } /* namespace ARDOUR */
