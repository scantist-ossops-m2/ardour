/*
    Copyright (C) 2001 Paul Davis 

    This program is free software; you can redistribute it and/or modify
    it under the terms of the GNU General Public License as published by
    the Free Software Foundation; either version 2 of the License, or
    (at your option) any later version.

    This program is distributed in the hope that it will be useful,
    but WITHOUT ANY WARRANTY; without even the implied warranty of
    MERCHANTABILITY or FITNESS FOR A PARTICULAR PURPOSE.  See the
    GNU General Public License for more details.

    You should have received a copy of the GNU General Public License
    along with this program; if not, write to the Free Software
    Foundation, Inc., 675 Mass Ave, Cambridge, MA 02139, USA.

*/

#ifndef __ardour_redirect_h__
#define __ardour_redirect_h__

#include <string>
#include <vector>
#include <set>
#include <map>
#include <boost/shared_ptr.hpp>
#include <sigc++/signal.h>

#include <glibmm/thread.h>

#include <pbd/undo.h>

#include <ardour/ardour.h>
#include <ardour/io.h>
#include <ardour/automation_event.h>

using std::map;
using std::set;
using std::string;
using std::vector;

class XMLNode;

namespace ARDOUR {

class Session;

class Redirect : public IO
{
  public:
	static const string state_node_name;

	Redirect (Session&, const string& name, Placement,
		  int input_min = -1, int input_max = -1, int output_min = -1, int output_max = -1);
	Redirect (const Redirect&);
	virtual ~Redirect ();

	static boost::shared_ptr<Redirect> clone (boost::shared_ptr<const Redirect>);

	bool active () const { return _active; }
	void set_active (bool yn, void *src);

	virtual ChanCount output_streams() const { return n_outputs(); }
	virtual ChanCount input_streams () const { return n_inputs(); }
	virtual ChanCount natural_output_streams() const { return n_outputs(); }
	virtual ChanCount natural_input_streams () const { return n_inputs(); }

	uint32_t sort_key() const { return _sort_key; }
	void set_sort_key (uint32_t key);

	Placement placement() const { return _placement; }
	void set_placement (Placement, void *src);

<<<<<<< HEAD
	virtual void run (vector<Sample *>& ibufs, uint32_t nbufs, nframes_t nframes, nframes_t offset) = 0;
=======
	virtual void run (BufferSet& bufs, nframes_t start_frame, nframes_t end_frame, nframes_t nframes, nframes_t offset) = 0;
>>>>>>> 7f64e5ac
	virtual void activate () = 0;
	virtual void deactivate () = 0;
	virtual nframes_t latency() { return 0; }

	virtual void set_block_size (nframes_t nframes) {}

	sigc::signal<void,Redirect*,void*> active_changed;
	sigc::signal<void,Redirect*,void*> placement_changed;
	sigc::signal<void,Redirect*,bool>  AutomationPlaybackChanged;
	sigc::signal<void,Redirect*,uint32_t> AutomationChanged;

	static sigc::signal<void,Redirect*> RedirectCreated;
	
	XMLNode& state (bool full);
	XMLNode& get_state (void);
	int set_state (const XMLNode&);

	void *get_gui () const { return _gui; }
	void  set_gui (void *p) { _gui = p; }

	virtual string describe_parameter (uint32_t which);
	virtual float default_parameter_value (uint32_t which) {
		return 1.0f;
	}

	void what_has_automation (set<uint32_t>&) const;
	void what_has_visible_automation (set<uint32_t>&) const;
	const set<uint32_t>& what_can_be_automated () const { return can_automate_list; }

	void mark_automation_visible (uint32_t, bool);
	
	AutomationList& automation_list (uint32_t);
	bool find_next_event (nframes_t, nframes_t, ControlEvent&) const;

	virtual void transport_stopped (nframes_t frame) {};
	
  protected:
	/* children may use this stuff as they see fit */

	map<uint32_t,AutomationList*> parameter_automation;
	set<uint32_t> visible_parameter_automation;

	mutable Glib::Mutex _automation_lock;

	void can_automate (uint32_t);
	set<uint32_t> can_automate_list;

	virtual void automation_list_creation_callback (uint32_t, AutomationList&) {}

	int set_automation_state (const XMLNode&);
	XMLNode& get_automation_state ();
	
  private:
	bool _active;
	Placement _placement;
	uint32_t _sort_key;
	void* _gui;  /* generic, we don't know or care what this is */

	int old_set_automation_state (const XMLNode&);
	int load_automation (std::string path);
};

} // namespace ARDOUR

#endif /* __ardour_redirect_h__ */<|MERGE_RESOLUTION|>--- conflicted
+++ resolved
@@ -72,11 +72,7 @@
 	Placement placement() const { return _placement; }
 	void set_placement (Placement, void *src);
 
-<<<<<<< HEAD
-	virtual void run (vector<Sample *>& ibufs, uint32_t nbufs, nframes_t nframes, nframes_t offset) = 0;
-=======
 	virtual void run (BufferSet& bufs, nframes_t start_frame, nframes_t end_frame, nframes_t nframes, nframes_t offset) = 0;
->>>>>>> 7f64e5ac
 	virtual void activate () = 0;
 	virtual void deactivate () = 0;
 	virtual nframes_t latency() { return 0; }
