/*
  Copyright (C) 2002 Paul Davis

  This program is free software; you can redistribute it and/or modify
  it under the terms of the GNU General Public License as published by
  the Free Software Foundation; either version 2 of the License, or
  (at your option) any later version.

  This program is distributed in the hope that it will be useful,
  but WITHOUT ANY WARRANTY; without even the implied warranty of
  MERCHANTABILITY or FITNESS FOR A PARTICULAR PURPOSE.  See the
  GNU General Public License for more details.

  You should have received a copy of the GNU General Public License
  along with this program; if not, write to the Free Software
  Foundation, Inc., 675 Mass Ave, Cambridge, MA 02139, USA.

*/

#include <limits.h>

#include <ardour/io.h>
#include <ardour/route.h>
#include <ardour/route_group.h>
#include <ardour/session.h>
#include <ardour/session_route.h>
#include <ardour/dB.h>

#include <gtkmm2ext/utils.h>
#include <gtkmm2ext/fastmeter.h>
#include <gtkmm2ext/stop_signal.h>
#include <gtkmm2ext/barcontroller.h>
#include <midi++/manager.h>
#include <pbd/fastlog.h>

#include "ardour_ui.h"
#include "gain_meter.h"
#include "utils.h"
#include "logmeter.h"
#include "gui_thread.h"
#include "keyboard.h"
#include "public_editor.h"

#include <ardour/session.h>
#include <ardour/route.h>
#include <ardour/meter.h>

#include "i18n.h"

using namespace ARDOUR;
using namespace PBD;
using namespace Gtkmm2ext;
using namespace Gtk;
using namespace sigc;
using namespace std;

sigc::signal<void> GainMeter::ResetAllPeakDisplays;
sigc::signal<void,RouteGroup*> GainMeter::ResetGroupPeakDisplays;
Glib::RefPtr<Gdk::Pixbuf> GainMeter::slider;
Glib::RefPtr<Gdk::Pixbuf> GainMeter::rail;
map<string,Glib::RefPtr<Gdk::Pixmap> > GainMeter::metric_pixmaps;

int
GainMeter::setup_slider_pix ()
{
	slider = ::get_icon ("fader_belt");
	return 0;
}

GainMeter::GainMeter (boost::shared_ptr<IO> io, Session& s)
	: _io (io),
	  _session (s),
	  gain_slider (0),
	  // 0.781787 is the value needed for gain to be set to 0.
	  gain_adjustment (0.781787, 0.0, 1.0, 0.01, 0.1),
	  gain_automation_style_button (""),
	  gain_automation_state_button ("")
	
{
	if (slider == 0) {
		setup_slider_pix ();
	}

	ignore_toggle = false;
	meter_menu = 0;
	next_release_selects = false;

	gain_slider = manage (new VSliderController (slider,
						     &gain_adjustment,
						     _io->gain_control(),
						     false));

	gain_slider->signal_button_press_event().connect (mem_fun(*this, &GainMeter::start_gain_touch));
	gain_slider->signal_button_release_event().connect (mem_fun(*this, &GainMeter::end_gain_touch));
	gain_slider->set_name ("GainFader");

	gain_display.set_name ("MixerStripGainDisplay");
	gain_display.set_has_frame (false);
	set_size_request_to_display_given_text (gain_display, "-80.g", 2, 6); /* note the descender */
	gain_display.signal_activate().connect (mem_fun (*this, &GainMeter::gain_activated));
	gain_display.signal_focus_in_event().connect (mem_fun (*this, &GainMeter::gain_focused), false);
	gain_display.signal_focus_out_event().connect (mem_fun (*this, &GainMeter::gain_focused), false);

	gain_display_box.set_homogeneous (true);
	gain_display_box.set_spacing (2);
	gain_display_box.pack_start (gain_display, true, true);

	peak_display.set_name ("MixerStripPeakDisplay");
//	peak_display.set_has_frame (false);
//	peak_display.set_editable (false);
	set_size_request_to_display_given_text  (peak_display, "-80.g", 2, 6); /* note the descender */
	max_peak = minus_infinity();
	peak_display.set_label (_("-inf"));
	peak_display.unset_flags (Gtk::CAN_FOCUS);

	meter_metric_area.set_name ("MeterMetricsStrip");
	set_size_request_to_display_given_text (meter_metric_area, "-50", 0, 0);

	meter_packer.set_spacing (2);

	gain_automation_style_button.set_name ("MixerAutomationModeButton");
	gain_automation_state_button.set_name ("MixerAutomationPlaybackButton");

	ARDOUR_UI::instance()->tooltips().set_tip (gain_automation_state_button, _("Fader automation mode"));
	ARDOUR_UI::instance()->tooltips().set_tip (gain_automation_style_button, _("Fader automation type"));

	gain_automation_style_button.unset_flags (Gtk::CAN_FOCUS);
	gain_automation_state_button.unset_flags (Gtk::CAN_FOCUS);

	gain_automation_state_button.set_size_request(15, 15);
	gain_automation_style_button.set_size_request(15, 15);

	HBox* fader_centering_box = manage (new HBox);
	fader_centering_box->pack_start (*gain_slider, true, false);

	fader_vbox = manage (new Gtk::VBox());
	fader_vbox->set_spacing (0);
	fader_vbox->pack_start (*fader_centering_box, false, false, 0);

	hbox.set_spacing (2);
<<<<<<< HEAD
	hbox.pack_start (*fader_vbox, true, true);
=======
>>>>>>> 7f64e5ac

	if (_io->default_type() == ARDOUR::DataType::AUDIO) {
		hbox.pack_start (*fader_vbox, true, true);
	}
	
	set_width (Narrow);

	Route* r;

	if ((r = dynamic_cast<Route*> (_io.get())) != 0) {

	        /* 
		   if we have a route (ie. we're not the click), 
		   pack some route-dependent stuff.
		*/

	        gain_display_box.pack_end (peak_display, true, true);

		hbox.pack_end (meter_packer, true, true);

		using namespace Menu_Helpers;
	
		gain_astate_menu.items().push_back (MenuElem (_("Manual"), 
						      bind (mem_fun (*_io, &IO::set_gain_automation_state), (AutoState) Off)));
		gain_astate_menu.items().push_back (MenuElem (_("Play"),
						      bind (mem_fun (*_io, &IO::set_gain_automation_state), (AutoState) Play)));
		gain_astate_menu.items().push_back (MenuElem (_("Write"),
						      bind (mem_fun (*_io, &IO::set_gain_automation_state), (AutoState) Write)));
		gain_astate_menu.items().push_back (MenuElem (_("Touch"),
						      bind (mem_fun (*_io, &IO::set_gain_automation_state), (AutoState) Touch)));
	
		gain_astyle_menu.items().push_back (MenuElem (_("Trim")));
		gain_astyle_menu.items().push_back (MenuElem (_("Abs")));
	
		gain_astate_menu.set_name ("ArdourContextMenu");
		gain_astyle_menu.set_name ("ArdourContextMenu");

		gain_automation_style_button.signal_button_press_event().connect (mem_fun(*this, &GainMeter::gain_automation_style_button_event), false);
		gain_automation_state_button.signal_button_press_event().connect (mem_fun(*this, &GainMeter::gain_automation_state_button_event), false);
		
		r->gain_automation_curve().automation_state_changed.connect (mem_fun(*this, &GainMeter::gain_automation_state_changed));
		r->gain_automation_curve().automation_style_changed.connect (mem_fun(*this, &GainMeter::gain_automation_style_changed));
		fader_vbox->pack_start (gain_automation_state_button, false, false, 0);

		gain_automation_state_changed ();
	}

	set_spacing (2);

	pack_start (gain_display_box, Gtk::PACK_SHRINK);
	pack_start (hbox, Gtk::PACK_SHRINK);

	_io->gain_changed.connect (mem_fun(*this, &GainMeter::gain_changed));

	meter_metric_area.signal_expose_event().connect (mem_fun(*this, &GainMeter::meter_metrics_expose));
	gain_adjustment.signal_value_changed().connect (mem_fun(*this, &GainMeter::gain_adjusted));
	peak_display.signal_button_release_event().connect (mem_fun(*this, &GainMeter::peak_button_release), false);
	gain_display.signal_key_press_event().connect (mem_fun(*this, &GainMeter::gain_key_press), false);

	Config->ParameterChanged.connect (mem_fun (*this, &GainMeter::parameter_changed));

	gain_changed (0);
	show_gain ();

	update_gain_sensitive ();
	
	ResetAllPeakDisplays.connect (mem_fun(*this, &GainMeter::reset_peak_display));
	ResetGroupPeakDisplays.connect (mem_fun(*this, &GainMeter::reset_group_peak_display));
}

void
GainMeter::set_width (Width w)
{
	switch (w) {
	case Wide:
		peak_display.show();
		break;
	case Narrow:
		peak_display.hide();
		break;
	}

	_width = w;
	setup_meters ();
}

Glib::RefPtr<Gdk::Pixmap>
GainMeter::render_metrics (Gtk::Widget& w)
{
	Glib::RefPtr<Gdk::Window> win (w.get_window());
	Glib::RefPtr<Gdk::GC> fg_gc (w.get_style()->get_fg_gc (Gtk::STATE_NORMAL));
	Glib::RefPtr<Gdk::GC> bg_gc (w.get_style()->get_bg_gc (Gtk::STATE_NORMAL));
	gint width, height;
	int  db_points[] = { -50, -40, -20, -30, -10, -3, 0, 4 };
	char buf[32];

	win->get_size (width, height);
	
	Glib::RefPtr<Gdk::Pixmap> pixmap = Gdk::Pixmap::create (win, width, height);

	metric_pixmaps[w.get_name()] = pixmap;

	pixmap->draw_rectangle (bg_gc, true, 0, 0, width, height);

	Glib::RefPtr<Pango::Layout> layout = w.create_pango_layout("");

	for (uint32_t i = 0; i < sizeof (db_points)/sizeof (db_points[0]); ++i) {

		float fraction = log_meter (db_points[i]);
		gint pos = height - (gint) floor (height * fraction);

		snprintf (buf, sizeof (buf), "%d", abs (db_points[i]));

		layout->set_text (buf);

		/* we want logical extents, not ink extents here */

		int width, height;
		layout->get_pixel_size (width, height);

		pixmap->draw_line (fg_gc, 0, pos, 4, pos);
		pixmap->draw_layout (fg_gc, 6, pos - (height/2), layout);
	}

	return pixmap;
}

gint
GainMeter::meter_metrics_expose (GdkEventExpose *ev)
{
	Glib::RefPtr<Gdk::Window> win (meter_metric_area.get_window());
	Glib::RefPtr<Gdk::GC> fg_gc (meter_metric_area.get_style()->get_fg_gc (Gtk::STATE_NORMAL));
	Glib::RefPtr<Gdk::GC> bg_gc (meter_metric_area.get_style()->get_bg_gc (Gtk::STATE_NORMAL));
	GdkRectangle base_rect;
	GdkRectangle draw_rect;
	gint width, height;

	win->get_size (width, height);
	
	base_rect.width = width;
	base_rect.height = height;
	base_rect.x = 0;
	base_rect.y = 0;

	Glib::RefPtr<Gdk::Pixmap> pixmap;
	std::map<string,Glib::RefPtr<Gdk::Pixmap> >::iterator i = metric_pixmaps.find (meter_metric_area.get_name());

	if (i == metric_pixmaps.end()) {
		pixmap = render_metrics (meter_metric_area);
	} else {
		pixmap = i->second;
	}

	gdk_rectangle_intersect (&ev->area, &base_rect, &draw_rect);
	win->draw_rectangle (bg_gc, true, draw_rect.x, draw_rect.y, draw_rect.width, draw_rect.height);
	win->draw_drawable (bg_gc, pixmap, draw_rect.x, draw_rect.y, draw_rect.x, draw_rect.y, draw_rect.width, draw_rect.height);
	
	return true;
}

GainMeter::~GainMeter ()
{
	if (meter_menu) {
		delete meter_menu;
	}

	for (vector<MeterInfo>::iterator i = meters.begin(); i != meters.end(); i++) {
		if ((*i).meter) {
			delete (*i).meter;
		}
	}
}

void
GainMeter::update_meters ()
{
	vector<MeterInfo>::iterator i;
	uint32_t n;
	float peak, mpeak;
	char buf[32];
	
	for (n = 0, i = meters.begin(); i != meters.end(); ++i, ++n) {
		if ((*i).packed) {
<<<<<<< HEAD
			peak = _io->peak_input_power (n);

			(*i).meter->set (log_meter (peak));

			mpeak = _io->max_peak_power(n);
=======
			peak = _io->peak_meter().peak_power (n);

			(*i).meter->set (log_meter (peak));

			mpeak = _io->peak_meter().max_peak_power(n);
>>>>>>> 7f64e5ac
			
			if (mpeak > max_peak) {
				max_peak = mpeak;
				/* set peak display */
				if (max_peak <= -200.0f) {
					peak_display.set_label (_("-inf"));
				} else {
					snprintf (buf, sizeof(buf), "%.1f", max_peak);
					peak_display.set_label (buf);
				}

				if (max_peak >= 0.0f) {
					peak_display.set_name ("MixerStripPeakDisplayPeak");
				}
			}
		}
	}
}

void
GainMeter::parameter_changed(const char* parameter_name)
{
#define PARAM_IS(x) (!strcmp (parameter_name, (x)))

	ENSURE_GUI_THREAD (bind (mem_fun(*this, &GainMeter::parameter_changed), parameter_name));

	if (PARAM_IS ("meter-hold")) {
	
		vector<MeterInfo>::iterator i;
		uint32_t n;
		
		for (n = 0, i = meters.begin(); i != meters.end(); ++i, ++n) {
			
			(*i).meter->set_hold_count ((uint32_t) floor(Config->get_meter_hold()));
		}
	}

#undef PARAM_IS
}

void
GainMeter::hide_all_meters ()
{
	bool remove_metric_area = false;

	for (vector<MeterInfo>::iterator i = meters.begin(); i != meters.end(); ++i) {
		if ((*i).packed) {
			remove_metric_area = true;
			meter_packer.remove (*((*i).meter));
			(*i).packed = false;
		}
	}

	if (remove_metric_area) {
		if (meter_metric_area.get_parent()) {
			meter_packer.remove (meter_metric_area);
		}
	}
}

void
GainMeter::setup_meters ()
{
<<<<<<< HEAD
	uint32_t nmeters = _io->n_outputs();
=======
	uint32_t nmeters = _io->n_outputs().get(DataType::AUDIO);
>>>>>>> 7f64e5ac
	guint16 width;

	hide_all_meters ();

	Route* r;

	if ((r = dynamic_cast<Route*> (_io.get())) != 0) {

		switch (r->meter_point()) {
		case MeterPreFader:
		case MeterInput:
			nmeters = r->n_inputs().get(DataType::AUDIO);
			break;
		case MeterPostFader:
			nmeters = r->n_outputs().get(DataType::AUDIO);
			break;
		}

	} else {

<<<<<<< HEAD
		nmeters = _io->n_outputs();
=======
		nmeters = _io->n_outputs().get(DataType::AUDIO);
>>>>>>> 7f64e5ac

	}

	if (nmeters == 0) {
		return;
	}

	if (nmeters <= 2) {
		width = regular_meter_width;
	} else {
		width = thin_meter_width;
	}

	while (meters.size() < nmeters) {
		meters.push_back (MeterInfo());
	}

	/* pack them backwards */

	if (_width == Wide) {
	        meter_packer.pack_end (meter_metric_area, false, false);
		meter_metric_area.show_all ();
	}

	for (int32_t n = nmeters-1; nmeters && n >= 0 ; --n) {
		if (meters[n].width != width) {
			delete meters[n].meter;
			meters[n].meter = new FastMeter ((uint32_t) floor (Config->get_meter_hold()), width, FastMeter::Vertical);
			meters[n].width = width;

			meters[n].meter->add_events (Gdk::BUTTON_RELEASE_MASK);
			meters[n].meter->signal_button_release_event().connect (bind (mem_fun(*this, &GainMeter::meter_button_release), n));
		}

		meter_packer.pack_end (*meters[n].meter, false, false);
		meters[n].meter->show_all ();
		meters[n].packed = true;
	}
}	

int
GainMeter::get_gm_width ()
{
	Gtk::Requisition sz = hbox.size_request ();
	return sz.width;
}

bool
GainMeter::gain_key_press (GdkEventKey* ev)
{
	if (key_is_legal_for_numeric_entry (ev->keyval)) {
		/* drop through to normal handling */
		return false;
	}
	/* illegal key for gain entry */
	return true;
}

bool
GainMeter::peak_button_release (GdkEventButton* ev)
{
	/* reset peak label */

	if (ev->button == 1 && Keyboard::modifier_state_equals (ev->state, Keyboard::Control|Keyboard::Shift)) {
		ResetAllPeakDisplays ();
	} else if (ev->button == 1 && Keyboard::modifier_state_equals (ev->state, Keyboard::Control)) {
		Route* r;
		if ((r = dynamic_cast<Route*> (_io.get())) != 0) {
			ResetGroupPeakDisplays (r->mix_group());
		}
	} else {
		reset_peak_display ();
	}

	return true;
}

void
GainMeter::reset_peak_display ()
{
	Route * r;
	if ((r = dynamic_cast<Route*> (_io.get())) != 0) {
<<<<<<< HEAD
		r->reset_max_peak_meters();
=======
		r->peak_meter().reset_max();
>>>>>>> 7f64e5ac
	}

	max_peak = -INFINITY;
	peak_display.set_label (_("-Inf"));
	peak_display.set_name ("MixerStripPeakDisplay");
}

void
GainMeter::reset_group_peak_display (RouteGroup* group)
{
	Route* r;
	if ((r = dynamic_cast<Route*> (_io.get())) != 0) {
		if (group == r->mix_group()) {
			reset_peak_display ();
		}
	}
}

gint
GainMeter::meter_button_release (GdkEventButton* ev, uint32_t which)
{
	switch (ev->button) {
	case 1:
		meters[which].meter->clear();
		max_peak = minus_infinity();
		peak_display.set_label (_("-inf"));
		peak_display.set_name ("MixerStripPeakDisplay");
		break;

	case 3:
		// popup_meter_menu (ev);
		break;
	};

	return TRUE;
}

void
GainMeter::popup_meter_menu (GdkEventButton *ev)
{
	using namespace Menu_Helpers;

	if (meter_menu == 0) {
		meter_menu = new Gtk::Menu;
		MenuList& items = meter_menu->items();

		items.push_back (MenuElem ("-inf .. +0dBFS"));
		items.push_back (MenuElem ("-10dB .. +0dBFS"));
		items.push_back (MenuElem ("-4 .. +0dBFS"));
		items.push_back (SeparatorElem());
		items.push_back (MenuElem ("-inf .. -2dBFS"));
		items.push_back (MenuElem ("-10dB .. -2dBFS"));
		items.push_back (MenuElem ("-4 .. -2dBFS"));
	}

	meter_menu->popup (1, ev->time);
}

bool
GainMeter::gain_focused (GdkEventFocus* ev)
{
	if (ev->in) {
		gain_display.select_region (0, -1);
	} else {
		gain_display.select_region (0, 0);
	}
	return false;
}

void
GainMeter::gain_activated ()
{
	float f;

	if (sscanf (gain_display.get_text().c_str(), "%f", &f) == 1) {

		/* clamp to displayable values */

		f = min (f, 6.0f);

		_io->set_gain (dB_to_coefficient(f), this);

		if (gain_display.has_focus()) {
			PublicEditor::instance().reset_focus();
		}
	}
}

void
GainMeter::show_gain ()
{
	char buf[32];

	float v = gain_adjustment.get_value();
	
	if (v == 0.0) {
		strcpy (buf, _("-inf"));
	} else {
		snprintf (buf, 32, "%.1f", coefficient_to_dB (slider_position_to_gain (v)));
	}
	
	gain_display.set_text (buf);
}

void
GainMeter::gain_adjusted ()
{
	if (!ignore_toggle) {
		_io->set_gain (slider_position_to_gain (gain_adjustment.get_value()), this);
	}
	show_gain ();
}

void
GainMeter::effective_gain_display ()
{
	gfloat value = gain_to_slider_position (_io->effective_gain());
	
	if (gain_adjustment.get_value() != value) {
		ignore_toggle = true; 
		gain_adjustment.set_value (value);
		ignore_toggle = false;
	}
}

void
GainMeter::gain_changed (void *src)
{
	Gtkmm2ext::UI::instance()->call_slot (mem_fun(*this, &GainMeter::effective_gain_display));
}

void
GainMeter::set_meter_strip_name (const char * name)
{
	meter_metric_area.set_name (name);
}

void
GainMeter::set_fader_name (const char * name)
{
	gain_slider->set_name (name);
}

void
GainMeter::update_gain_sensitive ()
{
	static_cast<Gtkmm2ext::SliderController*>(gain_slider)->set_sensitive (!(_io->gain_automation_state() & Play));
}


static MeterPoint
next_meter_point (MeterPoint mp)
{
	switch (mp) {
	case MeterInput:
		return MeterPreFader;
		break;
		
	case MeterPreFader:
		return MeterPostFader;
		break;
		
	case MeterPostFader:
		return MeterInput;
		break;
	}
	/*NOTREACHED*/
	return MeterInput;
}

gint
GainMeter::meter_press(GdkEventButton* ev)
{
	Route* _route;

	wait_for_release = false;

	if ((_route = dynamic_cast<Route*>(_io.get())) == 0) {
		return FALSE;
	}

	if (!ignore_toggle) {

		if (Keyboard::is_context_menu_event (ev)) {
			
			// no menu at this time.

		} else {

			if (ev->button == 2) {

				// ctrl-button2 click is the midi binding click
				// button2-click is "momentary"
				
				if (!Keyboard::modifier_state_equals (ev->state, Keyboard::ModifierMask (Keyboard::Control))) {
					wait_for_release = true;
					old_meter_point = _route->meter_point ();
				}
			}

			if (ev->button == 1 || ev->button == 2) {

				if (Keyboard::modifier_state_equals (ev->state, Keyboard::ModifierMask (Keyboard::Control|Keyboard::Shift))) {

					/* ctrl-shift-click applies change to all routes */

					_session.begin_reversible_command (_("meter point change"));
                                        Session::GlobalMeteringStateCommand *cmd = new Session::GlobalMeteringStateCommand (_session, this);
					_session.foreach_route (this, &GainMeter::set_meter_point, next_meter_point (_route->meter_point()));
                                        cmd->mark();
					_session.add_command (cmd);
					_session.commit_reversible_command ();
					
					
				} else if (Keyboard::modifier_state_equals (ev->state, Keyboard::Control)) {

					/* ctrl-click: solo mix group.
					   ctrl-button2 is MIDI learn.
					*/
					
					if (ev->button == 1) {
						_session.begin_reversible_command (_("meter point change"));
						Session::GlobalMeteringStateCommand *cmd = new Session::GlobalMeteringStateCommand (_session, this);
						set_mix_group_meter_point (*_route, next_meter_point (_route->meter_point()));
						cmd->mark();
						_session.add_command (cmd);
						_session.commit_reversible_command ();
					}
					
				} else {
					
					/* click: change just this route */

					// XXX no undo yet
					
					_route->set_meter_point (next_meter_point (_route->meter_point()), this);
				}
			}
		}
	}

	return true;

}

gint
GainMeter::meter_release(GdkEventButton* ev)
{

	if(!ignore_toggle){
		if (wait_for_release){
			wait_for_release = false;
			set_meter_point (*(dynamic_cast<Route*>(_io.get())), old_meter_point);
		}
	}
	return true;
}

void
GainMeter::set_meter_point (Route& route, MeterPoint mp)
{
	route.set_meter_point (mp, this);
}

void
GainMeter::set_mix_group_meter_point (Route& route, MeterPoint mp)
{
	RouteGroup* mix_group;

	if((mix_group = route.mix_group()) != 0){
		mix_group->apply (&Route::set_meter_point, mp, this);
	} else {
		route.set_meter_point (mp, this);
	}
}

void
GainMeter::meter_point_clicked ()
{
	Route* r;

	if ((r = dynamic_cast<Route*> (_io.get())) != 0) {

	}
}

gint
GainMeter::start_gain_touch (GdkEventButton* ev)
{
	_io->start_gain_touch ();
	return FALSE;
}

gint
GainMeter::end_gain_touch (GdkEventButton* ev)
{
	_io->end_gain_touch ();
	return FALSE;
}

gint
GainMeter::gain_automation_state_button_event (GdkEventButton *ev)
{
	if (ev->type == GDK_BUTTON_RELEASE) {
		return TRUE;
	}
	
	switch (ev->button) {
		case 1:
			gain_astate_menu.popup (1, ev->time);
			break;
		default:
			break;
	}

	return TRUE;
}

gint
GainMeter::gain_automation_style_button_event (GdkEventButton *ev)
{
	if (ev->type == GDK_BUTTON_RELEASE) {
		return TRUE;
	}

	switch (ev->button) {
	case 1:
		gain_astyle_menu.popup (1, ev->time);
		break;
	default:
		break;
	}
	return TRUE;
}

string
GainMeter::astate_string (AutoState state)
{
	return _astate_string (state, false);
}

string
GainMeter::short_astate_string (AutoState state)
{
	return _astate_string (state, true);
}

string
GainMeter::_astate_string (AutoState state, bool shrt)
{
	string sstr;

	switch (state) {
	case Off:
		sstr = (shrt ? "M" : _("M"));
		break;
	case Play:
		sstr = (shrt ? "P" : _("P"));
		break;
	case Touch:
		sstr = (shrt ? "T" : _("T"));
		break;
	case Write:
		sstr = (shrt ? "W" : _("W"));
		break;
	}

	return sstr;
}

string
GainMeter::astyle_string (AutoStyle style)
{
	return _astyle_string (style, false);
}

string
GainMeter::short_astyle_string (AutoStyle style)
{
	return _astyle_string (style, true);
}

string
GainMeter::_astyle_string (AutoStyle style, bool shrt)
{
	if (style & Trim) {
		return _("Trim");
	} else {
	        /* XXX it might different in different languages */

		return (shrt ? _("Abs") : _("Abs"));
	}
}

void
GainMeter::gain_automation_style_changed ()
{
  // Route* _route = dynamic_cast<Route*>(&_io);
	switch (_width) {
	case Wide:
	        gain_automation_style_button.set_label (astyle_string(_io->gain_automation_curve().automation_style()));
		break;
	case Narrow:
		gain_automation_style_button.set_label  (short_astyle_string(_io->gain_automation_curve().automation_style()));
		break;
	}
}

void
GainMeter::gain_automation_state_changed ()
{
	ENSURE_GUI_THREAD(mem_fun(*this, &GainMeter::gain_automation_state_changed));
	//Route* _route = dynamic_cast<Route*>(&_io);
	
	bool x;

	switch (_width) {
	case Wide:
		gain_automation_state_button.set_label (astate_string(_io->gain_automation_curve().automation_state()));
		break;
	case Narrow:
		gain_automation_state_button.set_label (short_astate_string(_io->gain_automation_curve().automation_state()));
		break;
	}

	x = (_io->gain_automation_state() != Off);
	
	if (gain_automation_state_button.get_active() != x) {
		ignore_toggle = true;
		gain_automation_state_button.set_active (x);
		ignore_toggle = false;
	}

	update_gain_sensitive ();
	
	/* start watching automation so that things move */
	
	gain_watching.disconnect();

	if (x) {
		gain_watching = ARDOUR_UI::RapidScreenUpdate.connect (mem_fun (*this, &GainMeter::effective_gain_display));
	}
}<|MERGE_RESOLUTION|>--- conflicted
+++ resolved
@@ -138,10 +138,6 @@
 	fader_vbox->pack_start (*fader_centering_box, false, false, 0);
 
 	hbox.set_spacing (2);
-<<<<<<< HEAD
-	hbox.pack_start (*fader_vbox, true, true);
-=======
->>>>>>> 7f64e5ac
 
 	if (_io->default_type() == ARDOUR::DataType::AUDIO) {
 		hbox.pack_start (*fader_vbox, true, true);
@@ -325,19 +321,11 @@
 	
 	for (n = 0, i = meters.begin(); i != meters.end(); ++i, ++n) {
 		if ((*i).packed) {
-<<<<<<< HEAD
-			peak = _io->peak_input_power (n);
+			peak = _io->peak_meter().peak_power (n);
 
 			(*i).meter->set (log_meter (peak));
 
-			mpeak = _io->max_peak_power(n);
-=======
-			peak = _io->peak_meter().peak_power (n);
-
-			(*i).meter->set (log_meter (peak));
-
 			mpeak = _io->peak_meter().max_peak_power(n);
->>>>>>> 7f64e5ac
 			
 			if (mpeak > max_peak) {
 				max_peak = mpeak;
@@ -401,11 +389,7 @@
 void
 GainMeter::setup_meters ()
 {
-<<<<<<< HEAD
-	uint32_t nmeters = _io->n_outputs();
-=======
 	uint32_t nmeters = _io->n_outputs().get(DataType::AUDIO);
->>>>>>> 7f64e5ac
 	guint16 width;
 
 	hide_all_meters ();
@@ -426,11 +410,7 @@
 
 	} else {
 
-<<<<<<< HEAD
-		nmeters = _io->n_outputs();
-=======
 		nmeters = _io->n_outputs().get(DataType::AUDIO);
->>>>>>> 7f64e5ac
 
 	}
 
@@ -513,11 +493,7 @@
 {
 	Route * r;
 	if ((r = dynamic_cast<Route*> (_io.get())) != 0) {
-<<<<<<< HEAD
-		r->reset_max_peak_meters();
-=======
 		r->peak_meter().reset_max();
->>>>>>> 7f64e5ac
 	}
 
 	max_peak = -INFINITY;
