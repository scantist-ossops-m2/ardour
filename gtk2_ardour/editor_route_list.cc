--- conflicted
+++ resolved
@@ -30,11 +30,8 @@
 #include "mixer_strip.h"
 #include "gui_thread.h"
 #include "actions.h"
-<<<<<<< HEAD
-=======
 
 #include <pbd/unknown_type.h>
->>>>>>> 7f64e5ac
 
 #include <ardour/route.h>
 
@@ -45,10 +42,7 @@
 using namespace PBD;
 using namespace Gtk;
 
-<<<<<<< HEAD
-=======
-
->>>>>>> 7f64e5ac
+
 void
 Editor::handle_new_route (Session::RouteList& routes)
 {
@@ -66,16 +60,12 @@
 			continue;
 		}
 		
-<<<<<<< HEAD
-		tv = new AudioTimeAxisView (*this, *session, route, track_canvas);
-=======
 		if (route->default_type() == ARDOUR::DataType::AUDIO)
 			tv = new AudioTimeAxisView (*this, *session, route, track_canvas);
 		else if (route->default_type() == ARDOUR::DataType::MIDI)
 			tv = new MidiTimeAxisView (*this, *session, route, track_canvas);
 		else
 			throw unknown_type();
->>>>>>> 7f64e5ac
 		
 #if 0
 		if (route_display_model->children().size() == 0) {
@@ -115,17 +105,10 @@
 		
 		ignore_route_list_reorder = true;
 		
-<<<<<<< HEAD
-		if ((atv = dynamic_cast<AudioTimeAxisView*> (tv)) != 0) {
-			/* added a new fresh one at the end */
-			if (atv->route()->order_key(N_("editor")) == -1) {
-				atv->route()->set_order_key (N_("editor"), route_display_model->children().size()-1);
-=======
 		if ((rtv = dynamic_cast<RouteTimeAxisView*> (tv)) != 0) {
 			/* added a new fresh one at the end */
 			if (rtv->route()->order_key(N_("editor")) == -1) {
 				rtv->route()->set_order_key (N_("editor"), route_display_model->children().size()-1);
->>>>>>> 7f64e5ac
 			}
 		}
 		
@@ -219,11 +202,7 @@
 
 	RouteTimeAxisView* rtv = dynamic_cast<RouteTimeAxisView*> (&tv);
 
-<<<<<<< HEAD
-	if (atv && current_mixer_strip && (atv->route() == current_mixer_strip->route())) {
-=======
 	if (rtv && current_mixer_strip && (rtv->route() == current_mixer_strip->route())) {
->>>>>>> 7f64e5ac
 		// this will hide the mixer strip
 		set_selected_mixer_strip (tv);
 	}
@@ -278,13 +257,8 @@
 			   to tracks.
 			*/
 			
-<<<<<<< HEAD
-			if ((at = dynamic_cast<AudioTimeAxisView*> (tv)) != 0) {
-				at->route()->set_order_key (N_("editor"), order);
-=======
 			if ((rt = dynamic_cast<RouteTimeAxisView*> (tv)) != 0) {
 				rt->route()->set_order_key (N_("editor"), order);
->>>>>>> 7f64e5ac
 				++order;
 			}
 		}
