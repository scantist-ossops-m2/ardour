/*
    Copyright (C) 2000-2003 Paul Davis

    This program is free software; you can redistribute it and/or modify
    it under the terms of the GNU General Public License as published by
    the Free Software Foundation; either version 2 of the License, or
    (at your option) any later version.

    This program is distributed in the hope that it will be useful,
    but WITHOUT ANY WARRANTY; without even the implied warranty of
    MERCHANTABILITY or FITNESS FOR A PARTICULAR PURPOSE.  See the
    GNU General Public License for more details.

    You should have received a copy of the GNU General Public License
    along with this program; if not, write to the Free Software
    Foundation, Inc., 675 Mass Ave, Cambridge, MA 02139, USA.

*/

#ifndef __ardour_editor_h__
#define __ardour_editor_h__

#include <list>
#include <map>
#include <set>
#include <string>
#include <sys/time.h>
#include <cmath>

#include <boost/optional.hpp>

#include <gtkmm/comboboxtext.h>
#include <gtkmm/layout.h>

#include "gtkmm2ext/selector.h"
#include "gtkmm2ext/click_box.h"
#include "gtkmm2ext/dndtreeview.h"
#include "gtkmm2ext/stateful_button.h"
#include "gtkmm2ext/bindings.h"
#include "gtkmm2ext/visibility_tracker.h"

#include "pbd/stateful.h"
#include "pbd/signals.h"

#include "ardour/import_status.h"
#include "ardour/tempo.h"
#include "ardour/location.h"
#include "ardour/types.h"

#include "canvas/fwd.h"

#include "gtk-custom-ruler.h"
#include "ardour_button.h"
#include "ardour_dialog.h"
#include "public_editor.h"
#include "editing.h"
#include "enums.h"
#include "editor_items.h"
#include "region_selection.h"
#include "window_proxy.h"

namespace Gtkmm2ext {
	class TearOff;
	class Bindings;
}

namespace ARDOUR {
	class RouteGroup;
	class Playlist;
	class AudioPlaylist;
	class AudioRegion;
	class Region;
	class Location;
	class TempoSection;
	class Session;
	class Filter;
	class ChanCount;
	class MidiOperator;
	class Track;
	class MidiTrack;
	class AudioTrack;
}

namespace LADSPA {
	class Plugin;
}

class AnalysisWindow;
class AudioClock;
class AudioRegionView;
class AudioStreamView;
class AudioTimeAxisView;
class AutomationLine;
class AutomationSelection;
class AutomationTimeAxisView;
class BundleManager;
class ButtonJoiner;
class ControlPoint;
class DragManager;
class EditNoteDialog;
class EditorCursor;
class EditorGroupTabs;
class EditorLocations;
class EditorRegions;
class EditorRoutes;
class EditorRouteGroups;
class EditorSnapshots;
class EditorSummary;
class GroupedButtons;
class GUIObjectState;
class Marker;
class MidiRegionView;
class MixerStrip;
<<<<<<< HEAD
class NoteBase;
=======
class MouseCursors;
>>>>>>> 3973ce81
class PlaylistSelector;
class PluginSelector;
class ProgressReporter;
class RhythmFerret;
class Selection;
class SoundFileOmega;
class StreamView;
class TempoLines;
class TimeAxisView;
class TimeFXDialog;
class TimeSelection;
class RegionLayeringOrderEditor;
class VerboseCursor;

class Editor : public PublicEditor, public PBD::ScopedConnectionList, public ARDOUR::SessionHandlePtr, public Gtkmm2ext::VisibilityTracker
{
  public:
	Editor ();
	~Editor ();

	void             set_session (ARDOUR::Session *);
	ARDOUR::Session* session() const { return _session; }

	void             first_idle ();
	virtual bool     have_idled () const { return _have_idled; }

	framepos_t leftmost_sample() const { return leftmost_frame; }

	framecnt_t current_page_samples() const {
		return (framecnt_t) floor (_visible_canvas_width * samples_per_pixel);
	}

	double visible_canvas_height () const {
		return _visible_canvas_height;
	}

	void cycle_snap_mode ();
	void next_snap_choice ();
	void next_snap_choice_music_only ();
	void next_snap_choice_music_and_time ();
	void prev_snap_choice ();
	void prev_snap_choice_music_only ();
	void prev_snap_choice_music_and_time ();
	void set_snap_to (Editing::SnapType);
	void set_snap_mode (Editing::SnapMode);
	void set_snap_threshold (double pixel_distance) {snap_threshold = pixel_distance;}

	Editing::SnapMode  snap_mode () const;
	Editing::SnapType  snap_type () const;

	void undo (uint32_t n = 1);
	void redo (uint32_t n = 1);

	XMLNode& get_state ();
	int set_state (const XMLNode&, int version);

	void set_mouse_mode (Editing::MouseMode, bool force=true);
	void step_mouse_mode (bool next);
	Editing::MouseMode current_mouse_mode () const { return mouse_mode; }
	Editing::MidiEditMode current_midi_edit_mode () const;
	void remove_midi_note (ArdourCanvas::Item *, GdkEvent *);

	bool internal_editing() const { return _internal_editing ; }
	void set_internal_edit (bool yn);
	bool toggle_internal_editing_from_double_click (GdkEvent*);

#ifdef WITH_CMT
	void add_imageframe_time_axis(const std::string & track_name, void*) ;
	void add_imageframe_marker_time_axis(const std::string & track_name, TimeAxisView* marked_track, void*) ;
	void connect_to_image_compositor() ;
	void scroll_timeaxis_to_imageframe_item(const TimeAxisViewItem* item) ;
	TimeAxisView* get_named_time_axis(const std::string & name) ;
#endif /* WITH_CMT */

	void foreach_time_axis_view (sigc::slot<void,TimeAxisView&>);
	void add_to_idle_resize (TimeAxisView*, int32_t);

	RouteTimeAxisView* get_route_view_by_route_id (const PBD::ID& id) const;

	void consider_auditioning (boost::shared_ptr<ARDOUR::Region>);
	void hide_a_region (boost::shared_ptr<ARDOUR::Region>);
	void show_a_region (boost::shared_ptr<ARDOUR::Region>);

#ifdef USE_RUBBERBAND
	std::vector<std::string> rb_opt_strings;
	int rb_current_opt;
#endif

	/* things that need to be public to be used in the main menubar */

	void new_region_from_selection ();
	void separate_regions_between (const TimeSelection&);
	void separate_region_from_selection ();
	void separate_under_selected_regions ();
	void separate_region_from_punch ();
	void separate_region_from_loop ();
	void separate_regions_using_location (ARDOUR::Location&);
	void transition_to_rolling (bool forward);

	/* NOTE: these functions assume that the "pixel" coordinate is
	   in canvas coordinates. These coordinates already take into
	   account any scrolling offsets.
	*/

	framepos_t pixel_to_sample (double pixel) const {

		/* pixel can be less than zero when motion events
		   are processed. since we've already run the world->canvas
		   affine, that means that the location *really* is "off
		   to the right" and thus really is "before the start".
		*/

		if (pixel >= 0) {
			return (framepos_t) rint (pixel * samples_per_pixel);
		} else {
			return 0;
		}
	}

	double sample_to_pixel (framepos_t sample) const {
		return rint (sample / samples_per_pixel);
	}

	double sample_to_pixel_unrounded (framepos_t sample) const {
		return sample / samples_per_pixel;
	}

	/* selection */

	Selection& get_selection() const { return *selection; }
	Selection& get_cut_buffer() const { return *cut_buffer; }
	void track_mixer_selection ();

	bool extend_selection_to_track (TimeAxisView&);

	void play_selection ();
	framepos_t get_preroll ();
	void maybe_locate_with_edit_preroll (framepos_t);
	void play_with_preroll ();
	void select_all_in_track (Selection::Operation op);
	void select_all (Selection::Operation op);
	void invert_selection_in_track ();
	void invert_selection ();
	void deselect_all ();
	long select_range (framepos_t, framepos_t);

	void set_selected_regionview_from_region_list (boost::shared_ptr<ARDOUR::Region> region, Selection::Operation op = Selection::Set);

	/* tempo */

	void set_show_measures (bool yn);
	bool show_measures () const { return _show_measures; }

	/* analysis window */

	void analyze_region_selection();
	void analyze_range_selection();

	/* export */

	void export_audio ();
	void stem_export ();
	void export_selection ();
	void export_range ();
	void export_region ();

	void add_toplevel_controls (Gtk::Container&);
	Gtk::HBox& get_status_bar_packer()  { return status_bar_hpacker; }

	void               set_zoom_focus (Editing::ZoomFocus);
	Editing::ZoomFocus get_zoom_focus () const { return zoom_focus; }
	double             get_current_zoom () const { return samples_per_pixel; }
        void               cycle_zoom_focus ();
	void temporal_zoom_step (bool coarser);
	void tav_zoom_step (bool coarser);
	void tav_zoom_smooth (bool coarser, bool force_all);

	/* stuff that AudioTimeAxisView and related classes use */

	PlaylistSelector& playlist_selector() const;
	void clear_playlist (boost::shared_ptr<ARDOUR::Playlist>);

	void new_playlists (TimeAxisView* v);
	void copy_playlists (TimeAxisView* v);
	void clear_playlists (TimeAxisView* v);

	void get_onscreen_tracks (TrackViewList&);

	Width editor_mixer_strip_width;
	void maybe_add_mixer_strip_width (XMLNode&);
	void show_editor_mixer (bool yn);
	void create_editor_mixer ();
	void show_editor_list (bool yn);
	void set_selected_mixer_strip (TimeAxisView&);
	void mixer_strip_width_changed ();
	void hide_track_in_display (TimeAxisView* tv, bool apply_to_selection = false);

	/* nudge is initiated by transport controls owned by ARDOUR_UI */

	framecnt_t get_nudge_distance (framepos_t pos, framecnt_t& next);
	Evoral::MusicalTime get_grid_type_as_beats (bool& success, framepos_t position);

	void nudge_forward (bool next, bool force_playhead);
	void nudge_backward (bool next, bool force_playhead);

	/* nudge initiated from context menu */

	void nudge_forward_capture_offset ();
	void nudge_backward_capture_offset ();

	/* playhead/screen stuff */

	void set_stationary_playhead (bool yn);
	void toggle_stationary_playhead ();
	bool stationary_playhead() const { return _stationary_playhead; }

	void set_follow_playhead (bool yn, bool catch_up = true);
	void toggle_follow_playhead ();
	bool follow_playhead() const { return _follow_playhead; }
	bool dragging_playhead () const { return _dragging_playhead; }

	void toggle_zero_line_visibility ();
	void set_summary ();
	void set_group_tabs ();
	void toggle_measure_visibility ();
	void toggle_logo_visibility ();

	/* fades */

 	void toggle_region_fades (int dir);
 	void update_region_fade_visibility ();

	/* redirect shared ops menu. caller must free returned menu */

	Gtk::Menu* redirect_menu ();

	/* floating windows/transient */

	void ensure_float (Gtk::Window&);

	void show_window ();

	void ensure_time_axis_view_is_visible (const TimeAxisView& tav);
	void scroll_tracks_down_line ();
	void scroll_tracks_up_line ();

	void prepare_for_cleanup ();
	void finish_cleanup ();

	void maximise_editing_space();
	void restore_editing_space();

	void update_tearoff_visibility();

	void reset_x_origin (framepos_t);
	void reset_x_origin_to_follow_playhead ();
	void reset_y_origin (double);
	void reset_zoom (double);
	void reposition_and_zoom (framepos_t, double);

	framepos_t get_preferred_edit_position (bool ignore_playhead = false, bool use_context_click = false);

	bool update_mouse_speed ();
	bool decelerate_mouse_speed ();

	void toggle_meter_updating();

	void show_rhythm_ferret();

	void goto_visual_state (uint32_t);
	void save_visual_state (uint32_t);

	void queue_draw_resize_line (int at);
	void start_resize_line_ops ();
	void end_resize_line_ops ();

	TrackViewList const & get_track_views () {
		return track_views;
	}

	int get_regionview_count_from_region_list (boost::shared_ptr<ARDOUR::Region>);

	void do_import (std::vector<std::string> paths, Editing::ImportDisposition, Editing::ImportMode mode, ARDOUR::SrcQuality, framepos_t&);
	void do_embed (std::vector<std::string> paths, Editing::ImportDisposition, Editing::ImportMode mode,  framepos_t&);

        void get_regions_corresponding_to (boost::shared_ptr<ARDOUR::Region> region, std::vector<RegionView*>& regions, bool src_comparison);

	void center_screen (framepos_t);

	TrackViewList axis_views_from_routes (boost::shared_ptr<ARDOUR::RouteList>) const;
	Gtkmm2ext::TearOff* mouse_mode_tearoff () const { return _mouse_mode_tearoff; }
	Gtkmm2ext::TearOff* tools_tearoff () const { return _tools_tearoff; }

	void snap_to (framepos_t& first, int32_t direction = 0, bool for_mark = false);
	void snap_to_with_modifier (framepos_t& first, GdkEvent const *, int32_t direction = 0, bool for_mark = false);
	void snap_to (framepos_t& first, framepos_t& last, int32_t direction = 0, bool for_mark = false);

	void begin_reversible_command (std::string cmd_name);
	void begin_reversible_command (GQuark);
	void commit_reversible_command ();

	DragManager* drags () const {
		return _drags;
	}

	void maybe_autoscroll (bool, bool, bool, bool);

	Gdk::Cursor* get_canvas_cursor () const { return current_canvas_cursor; }
	void set_canvas_cursor (Gdk::Cursor*, bool save=false);
	void set_current_trimmable (boost::shared_ptr<ARDOUR::Trimmable>);
	void set_current_movable (boost::shared_ptr<ARDOUR::Movable>);

	MouseCursors const * cursors () const {
		return _cursors;
	}

	VerboseCursor* verbose_cursor () const {
		return _verbose_cursor;
	}

	double clamp_verbose_cursor_x (double);
	double clamp_verbose_cursor_y (double);

	void get_pointer_position (double &, double &) const;

	TimeAxisView* stepping_axis_view () {
		return _stepping_axis_view;
	}
	
	void set_stepping_axis_view (TimeAxisView* v) {
		_stepping_axis_view = v;
	}

	ArdourCanvas::Group* get_trackview_group () const { return _trackview_group; }
        ArdourCanvas::Group* get_time_bars_group () const;
        ArdourCanvas::Group* get_track_canvas_group () const;
        ArdourCanvas::GtkCanvasViewport* get_time_bars_canvas () const;
        ArdourCanvas::GtkCanvasViewport* get_track_canvas () const;


  protected:
	void map_transport_state ();
	void map_position_change (framepos_t);

	void on_realize();

  private:

	void color_handler ();

	bool                 constructed;

	// to keep track of the playhead position for control_scroll
	boost::optional<framepos_t> _control_scroll_target;

	PlaylistSelector* _playlist_selector;

	typedef std::pair<TimeAxisView*,XMLNode*> TAVState;

	struct VisualState {
	    VisualState (bool with_tracks);
	    ~VisualState ();
	    double              y_position;
	    double              samples_per_pixel;
	    framepos_t          leftmost_frame;
	    Editing::ZoomFocus  zoom_focus;
	    GUIObjectState*     gui_state;
	};

	std::list<VisualState*> undo_visual_stack;
	std::list<VisualState*> redo_visual_stack;
	VisualState* current_visual_state (bool with_tracks = true);
	void undo_visual_state ();
	void redo_visual_state ();
	void use_visual_state (VisualState&);
	bool no_save_visual;
	void swap_visual_state ();

	std::vector<VisualState*> visual_states;
	void start_visual_state_op (uint32_t n);
	void cancel_visual_state_op (uint32_t n);

	framepos_t leftmost_frame;
	double      samples_per_pixel;
	Editing::ZoomFocus zoom_focus;

	void set_samples_per_pixel (double);
	bool clamp_samples_per_pixel (double &) const;

	Editing::MouseMode mouse_mode;
	Editing::MouseMode pre_internal_mouse_mode;
	Editing::SnapType  pre_internal_snap_type;
	Editing::SnapMode  pre_internal_snap_mode;
	Editing::SnapType  internal_snap_type;
	Editing::SnapMode  internal_snap_mode;
	bool _internal_editing;
	Editing::MouseMode effective_mouse_mode () const;

	enum JoinObjectRangeState {
		JOIN_OBJECT_RANGE_NONE,
		/** `join object/range' mode is active and the mouse is over a place where object mode should happen */
		JOIN_OBJECT_RANGE_OBJECT,
		/** `join object/range' mode is active and the mouse is over a place where range mode should happen */
		JOIN_OBJECT_RANGE_RANGE
	};

	JoinObjectRangeState _join_object_range_state;

	void update_join_object_range_location (double, double);

	boost::optional<int>  pre_notebook_shrink_pane_width;

	void pane_allocation_handler (Gtk::Allocation&, Gtk::Paned*);

	Gtk::Notebook _the_notebook;
	bool _notebook_shrunk;
	void add_notebook_page (std::string const &, Gtk::Widget &);
	bool notebook_tab_clicked (GdkEventButton *, Gtk::Widget *);

	Gtk::HPaned   edit_pane;
	Gtk::VPaned   editor_summary_pane;

	Gtk::EventBox meter_base;
	Gtk::HBox     meter_box;
	Gtk::EventBox marker_base;
	Gtk::HBox     marker_box;
	Gtk::VBox     scrollers_rulers_markers_box;

	void location_changed (ARDOUR::Location *);
	void location_flags_changed (ARDOUR::Location *, void *);
	void refresh_location_display ();
	void refresh_location_display_internal (ARDOUR::Locations::LocationList&);
	void add_new_location (ARDOUR::Location *);
	ArdourCanvas::Group* add_new_location_internal (ARDOUR::Location *);
	void location_gone (ARDOUR::Location *);
	void remove_marker (ArdourCanvas::Item&, GdkEvent*);
	gint really_remove_marker (ARDOUR::Location* loc);
	void goto_nth_marker (int nth);
	void toggle_marker_lines ();
	void set_marker_line_visibility (bool);

	uint32_t location_marker_color;
	uint32_t location_range_color;
	uint32_t location_loop_color;
	uint32_t location_punch_color;
	uint32_t location_cd_marker_color;

	struct LocationMarkers {
		Marker* start;
		Marker* end;
		bool    valid;

		LocationMarkers () : start(0), end(0), valid (true) {}

		~LocationMarkers ();

		void hide ();
		void show ();

		void set_show_lines (bool);
		void set_selected (bool);
		void canvas_height_set (double);
		void setup_lines ();

		void set_name (const std::string&);
		void set_position (framepos_t start, framepos_t end = 0);
		void set_color_rgba (uint32_t);
	};

	LocationMarkers  *find_location_markers (ARDOUR::Location *) const;
	ARDOUR::Location* find_location_from_marker (Marker *, bool& is_start) const;
	Marker* find_marker_from_location_id (PBD::ID const &, bool) const;
	Marker* entered_marker;
	bool _show_marker_lines;

	typedef std::map<ARDOUR::Location*,LocationMarkers *> LocationMarkerMap;
	LocationMarkerMap location_markers;

	void update_marker_labels ();
	void update_marker_labels (ArdourCanvas::Group *);
	void check_marker_label (Marker *);

	/** A set of lists of Markers that are in each of the canvas groups
	 *  for the marker sections at the top of the editor.  These lists
	 *  are kept sorted in time order between marker movements, so that after
	 *  a marker has moved we can decide whether we need to update the labels
	 *  for all markers or for just a few.
	 */
	std::map<ArdourCanvas::Group *, std::list<Marker *> > _sorted_marker_lists;
	void remove_sorted_marker (Marker *);

	void hide_marker (ArdourCanvas::Item*, GdkEvent*);
	void clear_marker_display ();
	void mouse_add_new_marker (framepos_t where, bool is_cd=false, bool is_xrun=false);
	void mouse_add_new_range (framepos_t);
	bool choose_new_marker_name(std::string &name);
	void update_cd_marker_display ();
	void ensure_cd_marker_updated (LocationMarkers * lam, ARDOUR::Location * location);

	TimeAxisView*      clicked_axisview;
	RouteTimeAxisView* clicked_routeview;
	/** The last RegionView that was clicked on, or 0 if the last click was not
	 * on a RegionView.  This is set up by the canvas event handlers in
	 * editor_canvas_events.cc
	 */
	RegionView*        clicked_regionview;
	RegionSelection    latest_regionviews;
	uint32_t           clicked_selection;
	ControlPoint*      clicked_control_point;

	void sort_track_selection (TrackViewList&);

	void get_equivalent_regions (RegionView* rv, std::vector<RegionView*> &, PBD::PropertyID) const;
	RegionSelection get_equivalent_regions (RegionSelection &, PBD::PropertyID) const;
	void mapover_tracks (sigc::slot<void,RouteTimeAxisView&,uint32_t> sl, TimeAxisView*, PBD::PropertyID) const;
	void mapover_tracks_with_unique_playlists (sigc::slot<void,RouteTimeAxisView&,uint32_t> sl, TimeAxisView*, PBD::PropertyID) const;

	/* functions to be passed to mapover_tracks(), possibly with sigc::bind()-supplied arguments */
	void mapped_get_equivalent_regions (RouteTimeAxisView&, uint32_t, RegionView *, std::vector<RegionView*>*) const;
	void mapped_use_new_playlist (RouteTimeAxisView&, uint32_t, std::vector<boost::shared_ptr<ARDOUR::Playlist> > const &);
	void mapped_use_copy_playlist (RouteTimeAxisView&, uint32_t, std::vector<boost::shared_ptr<ARDOUR::Playlist> > const &);
	void mapped_clear_playlist (RouteTimeAxisView&, uint32_t);
	
	void button_selection (ArdourCanvas::Item* item, GdkEvent* event, ItemType item_type);
	bool button_release_can_deselect;

	void catch_vanishing_regionview (RegionView *);

	void set_selected_track (TimeAxisView&, Selection::Operation op = Selection::Set, bool no_remove=false);
	void select_all_tracks ();
	void select_all_internal_edit (Selection::Operation);

	bool set_selected_control_point_from_click (bool press, Selection::Operation op = Selection::Set);
	void set_selected_track_from_click (bool press, Selection::Operation op = Selection::Set, bool no_remove=false);
	void set_selected_track_as_side_effect (Selection::Operation op);
	bool set_selected_regionview_from_click (bool press, Selection::Operation op = Selection::Set);

	bool set_selected_regionview_from_map_event (GdkEventAny*, StreamView*, boost::weak_ptr<ARDOUR::Region>);
	void collect_new_region_view (RegionView *);
	void collect_and_select_new_region_view (RegionView *);

	Gtk::Menu track_context_menu;
	Gtk::Menu track_region_context_menu;
	Gtk::Menu track_selection_context_menu;

	Gtk::MenuItem* region_edit_menu_split_item;
	Gtk::MenuItem* region_edit_menu_split_multichannel_item;
	Gtk::Menu * track_region_edit_playlist_menu;
	Gtk::Menu * track_edit_playlist_submenu;
	Gtk::Menu * track_selection_edit_playlist_submenu;

	GdkEvent context_click_event;

	void popup_track_context_menu (int, int, ItemType, bool);
	Gtk::Menu* build_track_context_menu ();
	Gtk::Menu* build_track_bus_context_menu ();
	Gtk::Menu* build_track_region_context_menu ();
	Gtk::Menu* build_track_selection_context_menu ();
	void add_dstream_context_items (Gtk::Menu_Helpers::MenuList&);
	void add_bus_context_items (Gtk::Menu_Helpers::MenuList&);
	void add_region_context_items (Gtk::Menu_Helpers::MenuList&, boost::shared_ptr<ARDOUR::Track>);
	void add_selection_context_items (Gtk::Menu_Helpers::MenuList&);
	Gtk::MenuItem* _popup_region_menu_item;

	void popup_control_point_context_menu (ArdourCanvas::Item *, GdkEvent *);
	Gtk::Menu _control_point_context_menu;

	void add_routes (ARDOUR::RouteList&);
	void timeaxisview_deleted (TimeAxisView *);

	Gtk::HBox           global_hpacker;
	Gtk::VBox           global_vpacker;
	Gtk::VBox           vpacker;

	Gdk::Cursor*          current_canvas_cursor;
	Gdk::Cursor* which_grabber_cursor ();
	void set_canvas_cursor ();

	ArdourCanvas::GtkCanvas* _track_canvas;
	ArdourCanvas::GtkCanvasViewport* _track_canvas_viewport;

        ArdourCanvas::GtkCanvas* _time_bars_canvas;
        ArdourCanvas::GtkCanvasViewport* _time_bars_canvas_viewport;

	bool within_track_canvas;

	friend class VerboseCursor;
	VerboseCursor* _verbose_cursor;

	void parameter_changed (std::string);

	bool track_canvas_motion (GdkEvent*);

	Gtk::EventBox             time_canvas_event_box;
	Gtk::EventBox             time_bars_event_box;
	Gtk::EventBox             ruler_label_event_box;

	ArdourCanvas::Group      *minsec_group;
	ArdourCanvas::Pixbuf     *logo_item;
	ArdourCanvas::Group      *bbt_group;
	ArdourCanvas::Group      *timecode_group;
	ArdourCanvas::Group      *frame_group;
	ArdourCanvas::Group      *tempo_group;
	ArdourCanvas::Group      *meter_group;
	ArdourCanvas::Group      *marker_group;
	ArdourCanvas::Group      *range_marker_group;
	ArdourCanvas::Group      *transport_marker_group;
	ArdourCanvas::Group*      cd_marker_group;

	/* parent for groups which themselves contain time markers */
	ArdourCanvas::Group*     _time_markers_group;

	ArdourCanvas::Group*      meter_bar_group;
	ArdourCanvas::Group*      tempo_bar_group;
	ArdourCanvas::Group*      marker_bar_group;
	ArdourCanvas::Group*      range_marker_bar_group;
	ArdourCanvas::Group*      transport_marker_bar_group;
	ArdourCanvas::Group*      cd_marker_bar_group;

	/* The group containing all trackviews.  Only scrolled vertically. */
	ArdourCanvas::Group* _trackview_group;

	/* The group used for region motion.  Sits on top of _trackview_group */
	ArdourCanvas::Group* _region_motion_group;

	enum RulerType {
		ruler_metric_timecode = 0,
		ruler_metric_bbt = 1,
		ruler_metric_samples = 2,
		ruler_metric_minsec = 3,

		ruler_time_tempo = 4,
		ruler_time_meter = 5,
		ruler_time_marker = 6,
		ruler_time_range_marker = 7,
		ruler_time_transport_marker = 8,
		ruler_time_cd_marker = 9,
		ruler_video_timeline = 10,
	};

	static GtkCustomMetric ruler_metrics[4];
	Glib::RefPtr<Gtk::ToggleAction> ruler_timecode_action;
	Glib::RefPtr<Gtk::ToggleAction> ruler_bbt_action;
	Glib::RefPtr<Gtk::ToggleAction> ruler_samples_action;
	Glib::RefPtr<Gtk::ToggleAction> ruler_minsec_action;
	Glib::RefPtr<Gtk::ToggleAction> ruler_tempo_action;
	Glib::RefPtr<Gtk::ToggleAction> ruler_meter_action;
	Glib::RefPtr<Gtk::ToggleAction> ruler_marker_action;
	Glib::RefPtr<Gtk::ToggleAction> ruler_range_action;
	Glib::RefPtr<Gtk::ToggleAction> ruler_loop_punch_action;
	Glib::RefPtr<Gtk::ToggleAction> ruler_cd_marker_action;
	bool                            no_ruler_shown_update;

	bool ruler_button_press (GdkEventButton*);
	bool ruler_button_release (GdkEventButton*);
	bool ruler_mouse_motion (GdkEventMotion*);
	bool ruler_scroll (GdkEventScroll* event);

	Gtk::Widget * ruler_grabbed_widget;

	void initialize_rulers ();
	void update_just_timecode ();
	void compute_fixed_ruler_scale (); //calculates the RulerScale of the fixed rulers
	void update_fixed_rulers ();
        void update_tempo_based_rulers (ARDOUR::TempoMap::BBTPointList::const_iterator& begin,
					ARDOUR::TempoMap::BBTPointList::const_iterator& end);
	void popup_ruler_menu (framepos_t where = 0, ItemType type = RegionItem);
	void update_ruler_visibility ();
	void set_ruler_visible (RulerType, bool);
	void toggle_ruler_visibility (RulerType rt);
	void ruler_toggled (int);
	bool ruler_label_button_release (GdkEventButton*);
	void store_ruler_visibility ();
	void restore_ruler_visibility ();

	static gint _metric_get_timecode (GtkCustomRulerMark **, gdouble, gdouble, gint);
	static gint _metric_get_bbt (GtkCustomRulerMark **, gdouble, gdouble, gint);
	static gint _metric_get_samples (GtkCustomRulerMark **, gdouble, gdouble, gint);
	static gint _metric_get_minsec (GtkCustomRulerMark **, gdouble, gdouble, gint);

	enum MinsecRulerScale {
		minsec_show_seconds,
		minsec_show_minutes,
		minsec_show_hours,
		minsec_show_frames
	};

	MinsecRulerScale minsec_ruler_scale;

	framecnt_t minsec_mark_interval;
	gint minsec_mark_modulo;
	gint minsec_nmarks;
	void set_minsec_ruler_scale (framepos_t, framepos_t);

	enum TimecodeRulerScale {
		timecode_show_bits,
		timecode_show_frames,
		timecode_show_seconds,
		timecode_show_minutes,
		timecode_show_hours
	};

	TimecodeRulerScale timecode_ruler_scale;

	gint timecode_mark_modulo;
	gint timecode_nmarks;
	void set_timecode_ruler_scale (framepos_t, framepos_t);

	framecnt_t _samples_ruler_interval;
	void set_samples_ruler_scale (framepos_t, framepos_t);

	enum BBTRulerScale {
		bbt_over,
		bbt_show_64,
		bbt_show_16,
		bbt_show_4,
		bbt_show_1,
		bbt_show_beats,
		bbt_show_ticks,
		bbt_show_ticks_detail,
		bbt_show_ticks_super_detail
	};

	BBTRulerScale bbt_ruler_scale;

	uint32_t bbt_bars;
	gint bbt_nmarks;
	uint32_t bbt_bar_helper_on;
	uint32_t bbt_accent_modulo;
        void compute_bbt_ruler_scale (framepos_t lower, framepos_t upper,
				      ARDOUR::TempoMap::BBTPointList::const_iterator current_bbt_points_begin,
				      ARDOUR::TempoMap::BBTPointList::const_iterator current_bbt_points_end);

	gint metric_get_timecode (GtkCustomRulerMark **, gdouble, gdouble, gint);
	gint metric_get_bbt (GtkCustomRulerMark **, gdouble, gdouble, gint);
	gint metric_get_samples (GtkCustomRulerMark **, gdouble, gdouble, gint);
	gint metric_get_minsec (GtkCustomRulerMark **, gdouble, gdouble, gint);

	Gtk::Widget        *_ruler_separator;
	GtkWidget          *_timecode_ruler;
	GtkWidget          *_bbt_ruler;
	GtkWidget          *_samples_ruler;
	GtkWidget          *_minsec_ruler;
	Gtk::Widget        *timecode_ruler;
	Gtk::Widget        *bbt_ruler;
	Gtk::Widget        *samples_ruler;
	Gtk::Widget        *minsec_ruler;
	static Editor      *ruler_editor;

	static const double timebar_height;
	guint32 visible_timebars;
	Gtk::Menu          *editor_ruler_menu;

	ArdourCanvas::Rectangle* tempo_bar;
	ArdourCanvas::Rectangle* meter_bar;
	ArdourCanvas::Rectangle* marker_bar;
	ArdourCanvas::Rectangle* range_marker_bar;
	ArdourCanvas::Rectangle* transport_marker_bar;
	ArdourCanvas::Rectangle* cd_marker_bar;

	Gtk::Label  minsec_label;
	Gtk::Label  bbt_label;
	Gtk::Label  timecode_label;
	Gtk::Label  samples_label;
	Gtk::Label  tempo_label;
	Gtk::Label  meter_label;
	Gtk::Label  mark_label;
	Gtk::Label  range_mark_label;
	Gtk::Label  transport_mark_label;
	Gtk::Label  cd_mark_label;

	/* videtimline related actions */
	Gtk::Label                videotl_label;
	ArdourCanvas::Group*      videotl_group;
	Glib::RefPtr<Gtk::ToggleAction> ruler_video_action;
	Glib::RefPtr<Gtk::ToggleAction> xjadeo_proc_action;
	Glib::RefPtr<Gtk::ToggleAction> xjadeo_ontop_action;
	Glib::RefPtr<Gtk::ToggleAction> xjadeo_timecode_action;
	Glib::RefPtr<Gtk::ToggleAction> xjadeo_frame_action;
	Glib::RefPtr<Gtk::ToggleAction> xjadeo_osdbg_action;
	Glib::RefPtr<Gtk::ToggleAction> xjadeo_fullscreen_action;
	Glib::RefPtr<Gtk::ToggleAction> xjadeo_letterbox_action;
	Glib::RefPtr<Gtk::Action> xjadeo_zoom_100;
	void set_xjadeo_proc ();
	void toggle_xjadeo_proc (int state=-1);
	void set_xjadeo_sensitive (bool onoff);
	void set_xjadeo_viewoption (int);
	void toggle_xjadeo_viewoption (int what, int state=-1);
	void toggle_ruler_video (bool onoff) {ruler_video_action->set_active(onoff);}
	int videotl_bar_height; /* in units of timebar_height; default: 4 */
	int get_videotl_bar_height () const { return videotl_bar_height; }
	void export_video ();
	void toggle_region_video_lock ();

	Gtk::VBox          time_bars_vbox;

	friend class EditorCursor;

	EditorCursor*        playhead_cursor;

	framepos_t get_region_boundary (framepos_t pos, int32_t dir, bool with_selection, bool only_onscreen);

	void    cursor_to_region_boundary (bool with_selection, int32_t dir);
	void    cursor_to_next_region_boundary (bool with_selection);
	void    cursor_to_previous_region_boundary (bool with_selection);
	void    cursor_to_next_region_point (EditorCursor*, ARDOUR::RegionPoint);
	void    cursor_to_previous_region_point (EditorCursor*, ARDOUR::RegionPoint);
	void    cursor_to_region_point (EditorCursor*, ARDOUR::RegionPoint, int32_t dir);
	void    cursor_to_selection_start (EditorCursor *);
	void    cursor_to_selection_end   (EditorCursor *);

	void    selected_marker_to_region_boundary (bool with_selection, int32_t dir);
	void    selected_marker_to_next_region_boundary (bool with_selection);
	void    selected_marker_to_previous_region_boundary (bool with_selection);
	void    selected_marker_to_next_region_point (ARDOUR::RegionPoint);
	void    selected_marker_to_previous_region_point (ARDOUR::RegionPoint);
	void    selected_marker_to_region_point (ARDOUR::RegionPoint, int32_t dir);
	void    selected_marker_to_selection_start ();
	void    selected_marker_to_selection_end   ();

	void    select_all_selectables_using_cursor (EditorCursor *, bool);
	void    select_all_selectables_using_edit (bool);
	void    select_all_selectables_between (bool within);
	void    select_range_between ();

	boost::shared_ptr<ARDOUR::Region> find_next_region (ARDOUR::framepos_t, ARDOUR::RegionPoint, int32_t dir, TrackViewList&, TimeAxisView ** = 0);
	ARDOUR::framepos_t find_next_region_boundary (ARDOUR::framepos_t, int32_t dir, const TrackViewList&);

	std::vector<ARDOUR::framepos_t> region_boundary_cache;
	void build_region_boundary_cache ();

	Gtk::HBox           top_hbox;
	Gtk::HBox           bottom_hbox;

	Gtk::Table          edit_packer;

	/** the adjustment that controls the overall editor vertical scroll position */
	Gtk::Adjustment     vertical_adjustment;
        Gtk::Adjustment     horizontal_adjustment;

        Gtk::Adjustment     unused_adjustment; // yes, really; Gtk::Layout constructor requires refs
	Gtk::Layout         controls_layout;
	bool control_layout_scroll (GdkEventScroll* ev);
	void reset_controls_layout_width ();
	void reset_controls_layout_height (int32_t height);

	enum Direction {
		LEFT,
		RIGHT,
		UP,
		DOWN
	};

	bool scroll_press (Direction);
	void scroll_release ();
	sigc::connection _scroll_connection;
	int _scroll_callbacks;

	double _visible_canvas_width;
	double _visible_canvas_height; ///< height of the visible area of the track canvas
	double _full_canvas_height;    ///< full height of the canvas

	bool track_canvas_map_handler (GdkEventAny*);

	bool edit_controls_button_release (GdkEventButton*);
	Gtk::Menu *edit_controls_left_menu;
	Gtk::Menu *edit_controls_right_menu;

	Gtk::VBox           ruler_label_vbox;
	Gtk::VBox           track_canvas_vbox;
	Gtk::VBox           time_canvas_vbox;
	Gtk::VBox           edit_controls_vbox;
	Gtk::HBox           edit_controls_hbox;

	void control_vertical_zoom_in_all ();
	void control_vertical_zoom_out_all ();
	void control_vertical_zoom_in_selected ();
	void control_vertical_zoom_out_selected ();
	void control_step_tracks_up ();
	void control_step_tracks_down ();
	void control_view (uint32_t);
	void control_scroll (float);
	void control_select (uint32_t rid, Selection::Operation);
	void control_unselect ();
	void access_action (std::string,std::string);
	bool deferred_control_scroll (framepos_t);
	sigc::connection control_scroll_connection;

	void tie_vertical_scrolling ();
	void set_horizontal_position (double);
	double horizontal_position () const;

	struct VisualChange {
		enum Type {
			TimeOrigin = 0x1,
			ZoomLevel = 0x2,
			YOrigin = 0x4
		};

		Type pending;
		framepos_t time_origin;
		double samples_per_pixel;
		double y_origin;

		int idle_handler_id;
		/** true if we are currently in the idle handler */
		bool being_handled;

		VisualChange() : pending ((VisualChange::Type) 0), time_origin (0), samples_per_pixel (0), idle_handler_id (-1), being_handled (false) {}
		void add (Type t) {
			pending = Type (pending | t);
		}
	};

	VisualChange pending_visual_change;

	static int _idle_visual_changer (void *arg);
	int idle_visual_changer ();
	void ensure_visual_change_idle_handler ();

	/* track views */
	TrackViewList track_views;
	std::pair<TimeAxisView*, double> trackview_by_y_position (double);
	TimeAxisView* axis_view_from_route (boost::shared_ptr<ARDOUR::Route>) const;

	TrackViewList get_tracks_for_range_action () const;

	sigc::connection super_rapid_screen_update_connection;
	framepos_t last_update_frame;
	void center_screen_internal (framepos_t, float);

	void super_rapid_screen_update ();

	void session_going_away ();

	framepos_t cut_buffer_start;
	framecnt_t cut_buffer_length;

	Gdk::Cursor* pre_press_cursor;
	boost::weak_ptr<ARDOUR::Trimmable> _trimmable;
	boost::weak_ptr<ARDOUR::Movable> _movable;

	bool typed_event (ArdourCanvas::Item*, GdkEvent*, ItemType);
	bool button_press_handler (ArdourCanvas::Item*, GdkEvent*, ItemType);
	bool button_press_handler_1 (ArdourCanvas::Item *, GdkEvent *, ItemType);
	bool button_press_handler_2 (ArdourCanvas::Item *, GdkEvent *, ItemType);
	bool button_release_handler (ArdourCanvas::Item*, GdkEvent*, ItemType);
	bool button_press_dispatch (GdkEventButton*);
	bool button_release_dispatch (GdkEventButton*);
	bool motion_handler (ArdourCanvas::Item*, GdkEvent*, bool from_autoscroll = false);
	bool enter_handler (ArdourCanvas::Item*, GdkEvent*, ItemType);
	bool leave_handler (ArdourCanvas::Item*, GdkEvent*, ItemType);
	bool key_press_handler (ArdourCanvas::Item*, GdkEvent*, ItemType);
	bool key_release_handler (ArdourCanvas::Item*, GdkEvent*, ItemType);

	Gtkmm2ext::Bindings* button_bindings;
	XMLNode* button_settings () const;

	/* KEYMAP HANDLING */

	void register_actions ();
	void register_region_actions ();

        void load_bindings ();
        Gtkmm2ext::ActionMap editor_action_map;
        Gtkmm2ext::Bindings  key_bindings;

	int ensure_cursor (framepos_t* pos);

	void cut_copy (Editing::CutCopyOp);
	bool can_cut_copy () const;
	void cut_copy_points (Editing::CutCopyOp);
	void cut_copy_regions (Editing::CutCopyOp, RegionSelection&);
	void cut_copy_ranges (Editing::CutCopyOp);
	void cut_copy_midi (Editing::CutCopyOp);

	void mouse_paste ();
	void paste_internal (framepos_t position, float times);

	/* EDITING OPERATIONS */

	void reset_point_selection ();
	void toggle_region_lock ();
	void toggle_opaque_region ();
	void toggle_record_enable ();
	void toggle_solo ();
	void toggle_solo_isolate ();
	void toggle_mute ();
	void toggle_region_lock_style ();

	enum LayerOperation {
		Raise,
		RaiseToTop,
		Lower,
		LowerToBottom
	};

	void do_layer_operation (LayerOperation);
	void raise_region ();
	void raise_region_to_top ();
	void change_region_layering_order (bool from_context_menu);
	void lower_region ();
	void lower_region_to_bottom ();
	void split_regions_at (framepos_t, RegionSelection&);
	void split_region_at_transients ();
	void split_region_at_points (boost::shared_ptr<ARDOUR::Region>, ARDOUR::AnalysisFeatureList&, bool can_ferret, bool select_new = false);
	void crop_region_to_selection ();
	void crop_region_to (framepos_t start, framepos_t end);
	void set_sync_point (framepos_t, const RegionSelection&);
	void set_region_sync_position ();
	void remove_region_sync();
	void align_regions (ARDOUR::RegionPoint);
	void align_regions_relative (ARDOUR::RegionPoint point);
	void align_region (boost::shared_ptr<ARDOUR::Region>, ARDOUR::RegionPoint point, framepos_t position);
	void align_region_internal (boost::shared_ptr<ARDOUR::Region>, ARDOUR::RegionPoint point, framepos_t position);
	void remove_selected_regions ();
	void remove_clicked_region ();
	void show_region_properties ();
	void show_midi_list_editor ();
	void rename_region ();
	void duplicate_some_regions (RegionSelection&, float times);
	void duplicate_selection (float times);
	void region_fill_selection ();
	void combine_regions ();
	void uncombine_regions ();

	void region_fill_track ();
	void audition_playlist_region_standalone (boost::shared_ptr<ARDOUR::Region>);
	void audition_playlist_region_via_route (boost::shared_ptr<ARDOUR::Region>, ARDOUR::Route&);
	void split_multichannel_region();
	void reverse_region ();
	void strip_region_silence ();
	void normalize_region ();
	void reset_region_scale_amplitude ();
	void adjust_region_gain (bool up);
	void quantize_region ();
	void insert_patch_change (bool from_context);
	void fork_region ();

	void do_insert_time ();
	void insert_time (framepos_t, framecnt_t, Editing::InsertTimeOption, bool, bool, bool, bool, bool, bool);

	void tab_to_transient (bool forward);

	void set_tempo_from_region ();
	void use_range_as_bar ();

	void define_one_bar (framepos_t start, framepos_t end);

	void audition_region_from_region_list ();
	void hide_region_from_region_list ();
	void show_region_in_region_list ();

	void naturalize_region ();

	void reset_focus ();

	void split_region ();

	void delete_ ();
	void cut ();
	void copy ();
	void paste (float times, bool from_context_menu = false);

	void place_transient ();
	void remove_transient (ArdourCanvas::Item* item);
	void snap_regions_to_grid ();
	void close_region_gaps ();

	void keyboard_paste ();

	void region_from_selection ();
	void create_region_from_selection (std::vector<boost::shared_ptr<ARDOUR::Region> >&);

	void play_from_start ();
	void play_from_edit_point ();
	void play_from_edit_point_and_return ();
	void play_selected_region ();
	void play_edit_range ();
	void play_location (ARDOUR::Location&);
	void loop_location (ARDOUR::Location&);

	void temporal_zoom_selection ();
	void temporal_zoom_region (bool both_axes);
	void zoom_to_region (bool both_axes);
	void temporal_zoom_session ();
	void temporal_zoom (double scale);
	void temporal_zoom_by_frame (framepos_t start, framepos_t end);
	void temporal_zoom_to_frame (bool coarser, framepos_t frame);

	void insert_region_list_drag (boost::shared_ptr<ARDOUR::Region>, int x, int y);
	void insert_region_list_selection (float times);

	void insert_route_list_drag (boost::shared_ptr<ARDOUR::Route>, int x, int y);

	/* import & embed */

	void add_external_audio_action (Editing::ImportMode);
	void external_audio_dialog ();
	void session_import_dialog ();

	int  check_whether_and_how_to_import(std::string, bool all_or_nothing = true);
	bool check_multichannel_status (const std::vector<std::string>& paths);

	SoundFileOmega* sfbrowser;

	void bring_in_external_audio (Editing::ImportMode mode,  framepos_t& pos);

	bool  idle_drop_paths  (std::vector<std::string> paths, framepos_t frame, double ypos, bool copy);
	void  drop_paths_part_two  (const std::vector<std::string>& paths, framepos_t frame, double ypos, bool copy);

	int  import_sndfiles (std::vector<std::string> paths, Editing::ImportMode mode,  ARDOUR::SrcQuality, framepos_t& pos,
			      int target_regions, int target_tracks, boost::shared_ptr<ARDOUR::Track>&, bool);
	int  embed_sndfiles (std::vector<std::string> paths, bool multiple_files, bool& check_sample_rate, Editing::ImportMode mode,
			     framepos_t& pos, int target_regions, int target_tracks, boost::shared_ptr<ARDOUR::Track>&);

	int add_sources (std::vector<std::string> paths, ARDOUR::SourceList& sources, framepos_t& pos, Editing::ImportMode,
			 int target_regions, int target_tracks, boost::shared_ptr<ARDOUR::Track>&, bool add_channel_suffix);
	int finish_bringing_in_material (boost::shared_ptr<ARDOUR::Region> region, uint32_t, uint32_t,  framepos_t& pos, Editing::ImportMode mode,
				      boost::shared_ptr<ARDOUR::Track>& existing_track);

	boost::shared_ptr<ARDOUR::AudioTrack> get_nth_selected_audio_track (int nth) const;
	boost::shared_ptr<ARDOUR::MidiTrack> get_nth_selected_midi_track (int nth) const;

        void toggle_midi_input_active (bool flip_others);

	ARDOUR::InterThreadInfo* current_interthread_info;

	AnalysisWindow* analysis_window;

	/* import specific info */

	struct EditorImportStatus : public ARDOUR::ImportStatus {
	    Editing::ImportMode mode;
	    framepos_t pos;
	    int target_tracks;
	    int target_regions;
	    boost::shared_ptr<ARDOUR::Track> track;
	    bool replace;
	};

	EditorImportStatus import_status;
	static void *_import_thread (void *);
	void* import_thread ();
	void finish_import ();

	/* to support this ... */

	void import_audio (bool as_tracks);
	void do_import (std::vector<std::string> paths, bool split, bool as_tracks);

	void move_to_start ();
	void move_to_end ();
	void center_playhead ();
	void center_edit_point ();
	void playhead_forward_to_grid ();
	void playhead_backward_to_grid ();
	void scroll_playhead (bool forward);
	void scroll_backward (float pages=0.8f);
	void scroll_forward (float pages=0.8f);
	void scroll_tracks_down ();
	void scroll_tracks_up ();
	void set_mark ();
	void clear_markers ();
	void clear_ranges ();
	void clear_locations ();
	void unhide_markers ();
	void unhide_ranges ();
	void jump_forward_to_mark ();
	void jump_backward_to_mark ();
	void cursor_align (bool playhead_to_edit);

	void remove_last_capture ();
	void select_all_selectables_using_time_selection ();
	void select_all_selectables_using_loop();
	void select_all_selectables_using_punch();
	void set_selection_from_range (ARDOUR::Location&);
	void set_selection_from_punch ();
	void set_selection_from_loop ();
	void set_selection_from_region ();

	void add_location_mark (framepos_t where);
	void add_location_from_region ();
	void add_locations_from_region ();
	void add_location_from_selection ();
	void set_loop_from_selection (bool play);
	void set_punch_from_selection ();
	void set_punch_from_region ();

	void set_loop_from_edit_range (bool play);
	void set_loop_from_region (bool play);
	void set_punch_from_edit_range ();

	void set_loop_range (framepos_t start, framepos_t end, std::string cmd);
	void set_punch_range (framepos_t start, framepos_t end, std::string cmd);

	void add_location_from_playhead_cursor ();
	bool select_new_marker;

	void reverse_selection ();
	void edit_envelope ();

	double last_scrub_x;
	int scrubbing_direction;
	int scrub_reversals;
	int scrub_reverse_distance;
	void scrub (framepos_t, double);

	void keyboard_selection_begin ();
	void keyboard_selection_finish (bool add);
	bool have_pending_keyboard_selection;
	framepos_t pending_keyboard_selection_start;

	void move_range_selection_start_or_end_to_region_boundary (bool, bool);

	Editing::SnapType _snap_type;
	Editing::SnapMode _snap_mode;

	/// Snap threshold in pixels
	double snap_threshold;

	bool ignore_gui_changes;

	DragManager* _drags;

	void escape ();

	Gtk::Menu fade_context_menu;
	void popup_fade_context_menu (int, int, ArdourCanvas::Item*, ItemType);

	Gtk::Menu xfade_in_context_menu;
	Gtk::Menu xfade_out_context_menu;
	void popup_xfade_in_context_menu (int, int, ArdourCanvas::Item*, ItemType);
	void popup_xfade_out_context_menu (int, int, ArdourCanvas::Item*, ItemType);
	void fill_xfade_menu (Gtk::Menu_Helpers::MenuList& items, bool start);

	void set_fade_in_shape (ARDOUR::FadeShape);
	void set_fade_out_shape (ARDOUR::FadeShape);

	void set_fade_length (bool in);
	void set_fade_in_active (bool);
	void set_fade_out_active (bool);

	std::set<boost::shared_ptr<ARDOUR::Playlist> > motion_frozen_playlists;

	bool _dragging_playhead;
	bool _dragging_edit_point;

	void marker_drag_motion_callback (GdkEvent*);
	void marker_drag_finished_callback (GdkEvent*);

	gint mouse_rename_region (ArdourCanvas::Item*, GdkEvent*);

	void add_region_drag (ArdourCanvas::Item*, GdkEvent*, RegionView*);
	void start_create_region_grab (ArdourCanvas::Item*, GdkEvent*);
	void add_region_copy_drag (ArdourCanvas::Item*, GdkEvent*, RegionView*);
	void add_region_brush_drag (ArdourCanvas::Item*, GdkEvent*, RegionView*);
	void start_selection_grab (ArdourCanvas::Item*, GdkEvent*);

	void region_view_item_click (AudioRegionView&, GdkEventButton*);

	bool can_remove_control_point (ArdourCanvas::Item *);
	void remove_control_point (ArdourCanvas::Item *);

	void mouse_brush_insert_region (RegionView*, framepos_t pos);

	/* Canvas event handlers */

	bool canvas_control_point_event (GdkEvent* event,ArdourCanvas::Item*, ControlPoint*);
	bool canvas_line_event (GdkEvent* event,ArdourCanvas::Item*, AutomationLine*);
	bool canvas_selection_rect_event (GdkEvent* event,ArdourCanvas::Item*, SelectionRect*);
	bool canvas_selection_start_trim_event (GdkEvent* event,ArdourCanvas::Item*, SelectionRect*);
	bool canvas_selection_end_trim_event (GdkEvent* event,ArdourCanvas::Item*, SelectionRect*);
	bool canvas_start_xfade_event (GdkEvent* event,ArdourCanvas::Item*, AudioRegionView*);
	bool canvas_end_xfade_event (GdkEvent* event,ArdourCanvas::Item*, AudioRegionView*);
	bool canvas_fade_in_event (GdkEvent* event,ArdourCanvas::Item*, AudioRegionView*);
	bool canvas_fade_in_handle_event (GdkEvent* event,ArdourCanvas::Item*, AudioRegionView*);
	bool canvas_fade_out_event (GdkEvent* event,ArdourCanvas::Item*, AudioRegionView*);
	bool canvas_fade_out_handle_event (GdkEvent* event,ArdourCanvas::Item*, AudioRegionView*);
	bool canvas_region_view_event (GdkEvent* event,ArdourCanvas::Item*, RegionView*);
	bool canvas_frame_handle_event (GdkEvent* event,ArdourCanvas::Item*, RegionView*);
	bool canvas_region_view_name_highlight_event (GdkEvent* event,ArdourCanvas::Item*, RegionView*);
	bool canvas_region_view_name_event (GdkEvent* event,ArdourCanvas::Item*, RegionView*);
	bool canvas_feature_line_event (GdkEvent* event, ArdourCanvas::Item*, RegionView*);
	bool canvas_stream_view_event (GdkEvent* event,ArdourCanvas::Item*, RouteTimeAxisView*);
	bool canvas_marker_event (GdkEvent* event,ArdourCanvas::Item*, Marker*);
	bool canvas_zoom_rect_event (GdkEvent* event,ArdourCanvas::Item*);
	bool canvas_tempo_marker_event (GdkEvent* event,ArdourCanvas::Item*, TempoMarker*);
	bool canvas_meter_marker_event (GdkEvent* event,ArdourCanvas::Item*, MeterMarker*);
	bool canvas_automation_track_event(GdkEvent* event, ArdourCanvas::Item*, AutomationTimeAxisView*);
	bool canvas_note_event (GdkEvent* event, ArdourCanvas::Item *);

	bool canvas_tempo_bar_event (GdkEvent* event, ArdourCanvas::Item*);
	bool canvas_meter_bar_event (GdkEvent* event, ArdourCanvas::Item*);
	bool canvas_marker_bar_event (GdkEvent* event, ArdourCanvas::Item*);
	bool canvas_range_marker_bar_event (GdkEvent* event, ArdourCanvas::Item*);
	bool canvas_transport_marker_bar_event (GdkEvent* event, ArdourCanvas::Item*);
	bool canvas_cd_marker_bar_event (GdkEvent* event, ArdourCanvas::Item*);

	bool canvas_videotl_bar_event (GdkEvent* event, ArdourCanvas::Item*);
	void update_video_timeline (bool flush = false);
	void set_video_timeline_height (const int);
	bool is_video_timeline_locked ();
	void toggle_video_timeline_locked ();
	void set_video_timeline_locked (const bool);
	void queue_visual_videotimeline_update ();
	void embed_audio_from_video (std::string, framepos_t n = 0);

	bool canvas_imageframe_item_view_event(GdkEvent* event, ArdourCanvas::Item*,ImageFrameView*);
	bool canvas_imageframe_view_event(GdkEvent* event, ArdourCanvas::Item*,ImageFrameTimeAxis*);
	bool canvas_imageframe_start_handle_event(GdkEvent* event, ArdourCanvas::Item*,ImageFrameView*);
	bool canvas_imageframe_end_handle_event(GdkEvent* event, ArdourCanvas::Item*,ImageFrameView*);
	bool canvas_marker_time_axis_view_event(GdkEvent* event, ArdourCanvas::Item*,MarkerTimeAxis*);
	bool canvas_markerview_item_view_event(GdkEvent* event, ArdourCanvas::Item*,MarkerView*);
	bool canvas_markerview_start_handle_event(GdkEvent* event, ArdourCanvas::Item*,MarkerView*);
	bool canvas_markerview_end_handle_event(GdkEvent* event, ArdourCanvas::Item*,MarkerView*);

	PBD::Signal0<void> EditorFreeze;
	PBD::Signal0<void> EditorThaw;

  private:
	friend class DragManager;
	friend class EditorRouteGroups;
	friend class EditorRegions;

	/** true if the mouse is over a place where region trim can happen */
	bool _over_region_trim_target;

	/* non-public event handlers */

	bool canvas_playhead_cursor_event (GdkEvent* event, ArdourCanvas::Item*);
	bool track_canvas_scroll (GdkEventScroll* event);

	bool track_canvas_scroll_event (GdkEventScroll* event);
	bool track_canvas_button_press_event (GdkEventButton* event);
	bool track_canvas_button_release_event (GdkEventButton* event);
	bool track_canvas_motion_notify_event (GdkEventMotion* event);

	Gtk::Allocation _canvas_viewport_allocation;
	void track_canvas_viewport_allocate (Gtk::Allocation alloc);
	bool track_canvas_viewport_size_allocated ();
	bool track_canvas_drag_motion (Glib::RefPtr<Gdk::DragContext> const &, int, int, guint);
	bool track_canvas_key_press (GdkEventKey *);
	bool track_canvas_key_release (GdkEventKey *);

	void set_playhead_cursor ();

	void toggle_region_mute ();

	void initialize_canvas ();

	/* display control */

	bool _show_measures;
	/// true if the editor should follow the playhead, otherwise false
	bool _follow_playhead;
	/// true if we scroll the tracks rather than the playhead
	bool _stationary_playhead;
	/// true if we are in fullscreen mode
	bool _maximised;

	TempoLines* tempo_lines;

	ArdourCanvas::Group* time_line_group;

	void hide_measures ();
        void draw_measures (ARDOUR::TempoMap::BBTPointList::const_iterator& begin,
			    ARDOUR::TempoMap::BBTPointList::const_iterator& end);

	void new_tempo_section ();

	void mouse_add_new_tempo_event (framepos_t where);
	void mouse_add_new_meter_event (framepos_t where);

	void remove_tempo_marker (ArdourCanvas::Item*);
	void remove_meter_marker (ArdourCanvas::Item*);
	gint real_remove_tempo_marker (ARDOUR::TempoSection*);
	gint real_remove_meter_marker (ARDOUR::MeterSection*);

	void edit_tempo_section (ARDOUR::TempoSection*);
	void edit_meter_section (ARDOUR::MeterSection*);
	void edit_tempo_marker (ArdourCanvas::Item*);
	void edit_meter_marker (ArdourCanvas::Item*);
	void edit_control_point (ArdourCanvas::Item*);
<<<<<<< HEAD
        void edit_notes (std::set<NoteBase*> const & s);
=======
        void edit_notes (TimeAxisViewItem&);
>>>>>>> 3973ce81

	void marker_menu_edit ();
	void marker_menu_remove ();
	void marker_menu_rename ();
	void toggle_marker_menu_lock ();
	void toggle_marker_menu_glue ();
	void marker_menu_hide ();
	void marker_menu_loop_range ();
	void marker_menu_select_all_selectables_using_range ();
	void marker_menu_select_using_range ();
	void marker_menu_separate_regions_using_location ();
	void marker_menu_play_from ();
	void marker_menu_play_range ();
	void marker_menu_set_playhead ();
	void marker_menu_set_from_playhead ();
	void marker_menu_set_from_selection (bool force_regions);
	void marker_menu_range_to_next ();
	void marker_menu_zoom_to_range ();
	void new_transport_marker_menu_set_loop ();
	void new_transport_marker_menu_set_punch ();
	void update_loop_range_view (bool visibility=false);
	void update_punch_range_view (bool visibility=false);
	void new_transport_marker_menu_popdown ();
	void marker_context_menu (GdkEventButton*, ArdourCanvas::Item*);
	void tempo_or_meter_marker_context_menu (GdkEventButton*, ArdourCanvas::Item*);
	void new_transport_marker_context_menu (GdkEventButton*, ArdourCanvas::Item*);
	void build_range_marker_menu (bool, bool);
	void build_marker_menu (ARDOUR::Location *);
	void build_tempo_or_meter_marker_menu (bool);
	void build_new_transport_marker_menu ();
	void dynamic_cast_marker_object (void*, MeterMarker**, TempoMarker**) const;

	Gtk::Menu* tempo_or_meter_marker_menu;
	Gtk::Menu* marker_menu;
	Gtk::Menu* range_marker_menu;
	Gtk::Menu* transport_marker_menu;
	Gtk::Menu* new_transport_marker_menu;
	Gtk::Menu* cd_marker_menu;
	ArdourCanvas::Item* marker_menu_item;

	typedef std::list<Marker*> Marks;
	Marks metric_marks;

	void remove_metric_marks ();
	void draw_metric_marks (const ARDOUR::Metrics& metrics);

        void compute_current_bbt_points (framepos_t left, framepos_t right, 
					 ARDOUR::TempoMap::BBTPointList::const_iterator& begin,
					 ARDOUR::TempoMap::BBTPointList::const_iterator& end);

	void tempo_map_changed (const PBD::PropertyChange&);
	void redisplay_tempo (bool immediate_redraw);

	uint32_t bbt_beat_subdivision;

	/* toolbar */

	Gtk::ToggleButton editor_mixer_button;
	Gtk::ToggleButton editor_list_button;
	void editor_mixer_button_toggled ();
	void editor_list_button_toggled ();

	AudioClock*               zoom_range_clock;

	ArdourButton              zoom_in_button;
	ArdourButton              zoom_out_button;
	ArdourButton              zoom_out_full_button;

	ArdourButton              tav_expand_button;
	ArdourButton              tav_shrink_button;

	Gtk::VBox                toolbar_clock_vbox;
	Gtk::VBox                toolbar_selection_clock_vbox;
	Gtk::Table               toolbar_selection_clock_table;
	Gtk::Label               toolbar_selection_cursor_label;

	Gtkmm2ext::TearOff*      _mouse_mode_tearoff;
	ArdourButton mouse_select_button;
	ArdourButton mouse_draw_button;
	ArdourButton mouse_move_button;
	ArdourButton mouse_gain_button;
	ArdourButton mouse_zoom_button;
	ArdourButton mouse_timefx_button;
	ArdourButton mouse_audition_button;

	ArdourButton smart_mode_button;
	Glib::RefPtr<Gtk::ToggleAction> smart_mode_action;

	void                     mouse_mode_toggled (Editing::MouseMode m);
	void			 mouse_mode_object_range_toggled ();
	bool                     ignore_mouse_mode_toggle;

	ArdourButton internal_edit_button;
	void         toggle_internal_editing ();

	bool                     mouse_select_button_release (GdkEventButton*);

	Gtk::VBox                automation_box;
	Gtk::Button              automation_mode_button;

	Gtk::ComboBoxText edit_mode_selector;
	Gtk::VBox         edit_mode_box;
	std::vector<std::string> edit_mode_strings;

	void set_edit_mode (ARDOUR::EditMode);
	void cycle_edit_mode ();
	void edit_mode_selection_done ();

	Gtk::ComboBoxText snap_type_selector;
	Gtk::ComboBoxText snap_mode_selector;
	Gtk::HBox         snap_box;

	std::vector<std::string> snap_type_strings;
	std::vector<std::string> snap_mode_strings;

	void snap_type_selection_done ();
	void snap_mode_selection_done ();
	void snap_mode_chosen (Editing::SnapMode);
	void snap_type_chosen (Editing::SnapType);

	Glib::RefPtr<Gtk::RadioAction> snap_type_action (Editing::SnapType);
	Glib::RefPtr<Gtk::RadioAction> snap_mode_action (Editing::SnapMode);

	Gtk::ComboBoxText zoom_focus_selector;
	Gtk::VBox         zoom_focus_box;

	std::vector<std::string> zoom_focus_strings;

	void zoom_focus_selection_done ();
	void zoom_focus_chosen (Editing::ZoomFocus);

	Glib::RefPtr<Gtk::RadioAction> zoom_focus_action (Editing::ZoomFocus);

	Gtk::HBox           _zoom_box;
	Gtkmm2ext::TearOff* _zoom_tearoff;
	void                zoom_adjustment_changed();

	void setup_toolbar ();

	void setup_tooltips ();

	Gtkmm2ext::TearOff*     _tools_tearoff;
	Gtk::HBox                toolbar_hbox;
	Gtk::EventBox            toolbar_base;
	Gtk::Frame               toolbar_frame;
	Gtk::Viewport           _toolbar_viewport;

	/* midi toolbar */

	Gtk::HBox                panic_box;

	void setup_midi_toolbar ();

	/* selection process */

	Selection* selection;
	Selection* cut_buffer;

	void time_selection_changed ();
	void track_selection_changed ();
	void region_selection_changed ();
	sigc::connection editor_regions_selection_changed_connection;
	void sensitize_all_region_actions (bool);
	void sensitize_the_right_region_actions ();
	bool _all_region_actions_sensitized;
	/** Flag to block region action handlers from doing what they normally do;
	 *  I tried Gtk::Action::block_activate() but this doesn't work (ie it doesn't
	 *  block) when setting a ToggleAction's active state.
	 */
	bool _ignore_region_action;
	bool _last_region_menu_was_main;
	void point_selection_changed ();
	void marker_selection_changed ();

	void cancel_selection ();
	void cancel_time_selection ();

	bool get_smart_mode() const;

	bool audio_region_selection_covers (framepos_t where);

	/* transport range select process */

	ArdourCanvas::Rectangle*  cd_marker_bar_drag_rect;
	ArdourCanvas::Rectangle*  range_bar_drag_rect;
	ArdourCanvas::Rectangle*  transport_bar_drag_rect;

#ifdef GTKOSX
	ArdourCanvas::Rectangle     *bogus_background_rect;
#endif
	ArdourCanvas::Rectangle     *transport_bar_range_rect;
	ArdourCanvas::Rectangle     *transport_bar_preroll_rect;
	ArdourCanvas::Rectangle     *transport_bar_postroll_rect;
	ArdourCanvas::Rectangle     *transport_loop_range_rect;
	ArdourCanvas::Rectangle     *transport_punch_range_rect;
	ArdourCanvas::Line     *transport_punchin_line;
	ArdourCanvas::Line     *transport_punchout_line;
	ArdourCanvas::Rectangle     *transport_preroll_rect;
	ArdourCanvas::Rectangle     *transport_postroll_rect;

	ARDOUR::Location*  transport_loop_location();
	ARDOUR::Location*  transport_punch_location();

	ARDOUR::Location   *temp_location;

	/* object rubberband select process */

	void select_all_within (framepos_t, framepos_t, double, double, TrackViewList const &, Selection::Operation, bool);

	ArdourCanvas::Rectangle   *rubberband_rect;

	/* mouse zoom process */

	ArdourCanvas::Rectangle   *zoom_rect;
	void reposition_zoom_rect (framepos_t start, framepos_t end);

	EditorRouteGroups* _route_groups;
	EditorRoutes* _routes;
	EditorRegions* _regions;
	EditorSnapshots* _snapshots;
	EditorLocations* _locations;

	/* diskstream/route display management */
	Glib::RefPtr<Gdk::Pixbuf> rec_enabled_icon;
	Glib::RefPtr<Gdk::Pixbuf> rec_disabled_icon;

	Glib::RefPtr<Gtk::TreeSelection> route_display_selection;

	bool sync_track_view_list_and_routes ();

	Gtk::VBox           list_vpacker;

	/* autoscrolling */

	bool autoscroll_active;
	int autoscroll_timeout_tag;
	int autoscroll_x;
	int autoscroll_y;
	int last_autoscroll_x;
	int last_autoscroll_y;
	uint32_t autoscroll_cnt;
	framecnt_t autoscroll_x_distance;
	double autoscroll_y_distance;

	bool _autoscroll_fudging;
	int autoscroll_fudge_threshold () const;

	static gint _autoscroll_canvas (void *);
	bool autoscroll_canvas ();
	void start_canvas_autoscroll (int x, int y);
	void stop_canvas_autoscroll ();

	/* trimming */
	void point_trim (GdkEvent *, framepos_t);

	void trim_region_front();
	void trim_region_back();
	void trim_region (bool front);

	void trim_region_to_loop ();
	void trim_region_to_punch ();
	void trim_region_to_location (const ARDOUR::Location&, const char* cmd);

	void trim_to_region(bool forward);
	void trim_region_to_previous_region_end();
	void trim_region_to_next_region_start();

	bool show_gain_after_trim;

	/* Drag-n-Drop */

	int convert_drop_to_paths (
                std::vector<std::string>&           paths,
                const Glib::RefPtr<Gdk::DragContext>& context,
                gint                                  x,
                gint                                  y,
                const Gtk::SelectionData&             data,
                guint                                 info,
                guint                                 time);

	void track_canvas_drag_data_received (
                const Glib::RefPtr<Gdk::DragContext>& context,
                gint                                  x,
                gint                                  y,
                const Gtk::SelectionData&             data,
                guint                                 info,
                guint                                 time);

	void drop_paths (
                const Glib::RefPtr<Gdk::DragContext>& context,
                gint                                  x,
                gint                                  y,
                const Gtk::SelectionData&             data,
                guint                                 info,
                guint                                 time);

	void drop_regions (
                const Glib::RefPtr<Gdk::DragContext>& context,
                gint                                  x,
                gint                                  y,
                const Gtk::SelectionData&             data,
                guint                                 info,
                guint                                 time);

	void drop_routes (
                const Glib::RefPtr<Gdk::DragContext>& context,
                gint                x,
                gint                y,
                const Gtk::SelectionData& data,
                guint               info,
                guint               time);

	/* audio export */

	int  write_region_selection(RegionSelection&);
	bool write_region (std::string path, boost::shared_ptr<ARDOUR::AudioRegion>);
	void bounce_region_selection (bool with_processing);
	void bounce_range_selection (bool replace, bool enable_processing);
	void external_edit_region ();

	int write_audio_selection (TimeSelection&);
	bool write_audio_range (ARDOUR::AudioPlaylist&, const ARDOUR::ChanCount& channels, std::list<ARDOUR::AudioRange>&);

	void write_selection ();

	XMLNode *before; /* used in *_reversible_command */

	void update_title ();
	void update_title_s (const std::string & snapshot_name);

	void instant_save ();

	boost::shared_ptr<ARDOUR::AudioRegion> last_audition_region;

	/* freeze operations */

	ARDOUR::InterThreadInfo freeze_status;
	static void* _freeze_thread (void*);
	void* freeze_thread ();

	void freeze_route ();
	void unfreeze_route ();

	/* duplication */

	void duplicate_range (bool with_dialog);

        /** computes the timeline frame (sample) of an event whose coordinates
	 * are in canvas units (pixels, scroll offset included).
	 */
	framepos_t canvas_event_frame (GdkEvent const *, double* px = 0, double* py = 0) const;

        /** computes the timeline frame (sample) of an event whose coordinates
	 * are in window units (pixels, no scroll offset).
	 */
	framepos_t window_event_frame (GdkEvent const *, double* px = 0, double* py = 0) const;

	/* returns false if mouse pointer is not in track or marker canvas
	 */
	bool mouse_frame (framepos_t&, bool& in_track_canvas) const;

	TimeFXDialog* current_timefx;
	static void* timefx_thread (void *arg);
	void do_timefx ();

	int time_stretch (RegionSelection&, float fraction);
	int pitch_shift (RegionSelection&, float cents);
	void pitch_shift_region ();

	void transpose_region ();

	/* editor-mixer strip */

	MixerStrip *current_mixer_strip;
	bool show_editor_mixer_when_tracks_arrive;
	Gtk::VBox current_mixer_strip_vbox;
	void cms_new (boost::shared_ptr<ARDOUR::Route>);
	void current_mixer_strip_hidden ();

	void detach_tearoff (Gtk::Box* b, Gtk::Window* w);
	void reattach_tearoff (Gtk::Box* b, Gtk::Window* w, int32_t n);
#ifdef GTKOSX
	void ensure_all_elements_drawn ();
#endif
	/* nudging tracks */

	void nudge_track (bool use_edit_point, bool forwards);

#ifdef WITH_CMT
	void handle_new_imageframe_time_axis_view(const std::string & track_name, void* src) ;
	void handle_new_imageframe_marker_time_axis_view(const std::string & track_name, TimeAxisView* marked_track) ;

	void start_imageframe_grab(ArdourCanvas::Item*, GdkEvent*) ;
	void start_markerview_grab(ArdourCanvas::Item*, GdkEvent*) ;

	void imageframe_drag_motion_callback(ArdourCanvas::Item*, GdkEvent*) ;
	void markerview_drag_motion_callback(ArdourCanvas::Item*, GdkEvent*) ;
	void timeaxis_item_drag_finished_callback(ArdourCanvas::Item*, GdkEvent*) ;

	gint canvas_imageframe_item_view_event(ArdourCanvas::Item* item, GdkEvent* event, ImageFrameView* ifv);
	gint canvas_imageframe_view_event(ArdourCanvas::Item* item, GdkEvent* event, ImageFrameTimeAxis* ifta);
	gint canvas_imageframe_start_handle_event(ArdourCanvas::Item* item, GdkEvent* event, ImageFrameView* ifv);
	gint canvas_imageframe_end_handle_event(ArdourCanvas::Item* item, GdkEvent* event, ImageFrameView* ifv);

	gint canvas_marker_time_axis_view_event(ArdourCanvas::Item* item, GdkEvent* event, MarkerTimeAxis* mta);
	gint canvas_markerview_item_view_event(ArdourCanvas::Item* item, GdkEvent* event, MarkerView* mv);
	gint canvas_markerview_start_handle_event(ArdourCanvas::Item* item, GdkEvent* event, MarkerView* mv);
	gint canvas_markerview_end_handle_event(ArdourCanvas::Item* item, GdkEvent* event, MarkerView* mv);

	void imageframe_start_handle_op(ArdourCanvas::Item* item, GdkEvent* event) ;
	void imageframe_end_handle_op(ArdourCanvas::Item* item, GdkEvent* event) ;
	void imageframe_start_handle_trim_motion(ArdourCanvas::Item* item, GdkEvent* event) ;
	void imageframe_start_handle_end_trim(ArdourCanvas::Item* item, GdkEvent* event) ;
	void imageframe_end_handle_trim_motion(ArdourCanvas::Item* item, GdkEvent* event) ;
	void imageframe_end_handle_end_trim(ArdourCanvas::Item* item, GdkEvent* event) ;

	void markerview_item_start_handle_op(ArdourCanvas::Item* item, GdkEvent* event) ;
	void markerview_item_end_handle_op(ArdourCanvas::Item* item, GdkEvent* event) ;
	void markerview_start_handle_trim_motion(ArdourCanvas::Item* item, GdkEvent* event) ;
	void markerview_start_handle_end_trim(ArdourCanvas::Item* item, GdkEvent* event) ;
	void markerview_end_handle_trim_motion(ArdourCanvas::Item* item, GdkEvent* event) ;
	void markerview_end_handle_end_trim(ArdourCanvas::Item* item, GdkEvent* event) ;

	void popup_imageframe_edit_menu(int button, int32_t time, ArdourCanvas::Item* ifv, bool with_frame) ;
	void popup_marker_time_axis_edit_menu(int button, int32_t time, ArdourCanvas::Item* ifv, bool with_frame) ;

	ImageFrameSocketHandler* image_socket_listener ;
#endif

	static const int32_t default_width = 995;
	static const int32_t default_height = 765;

	/* nudge */

	ArdourButton      nudge_forward_button;
	ArdourButton      nudge_backward_button;
	Gtk::HBox        nudge_hbox;
	Gtk::VBox        nudge_vbox;
	AudioClock*       nudge_clock;

	bool nudge_forward_release (GdkEventButton*);
	bool nudge_backward_release (GdkEventButton*);

	/* audio filters */

	void apply_filter (ARDOUR::Filter&, std::string cmd, ProgressReporter* progress = 0);

	Command* apply_midi_note_edit_op_to_region (ARDOUR::MidiOperator& op, MidiRegionView& mrv);
	void apply_midi_note_edit_op (ARDOUR::MidiOperator& op);

	/* handling cleanup */

	int playlist_deletion_dialog (boost::shared_ptr<ARDOUR::Playlist>);

	PBD::ScopedConnectionList session_connections;

	/* tracking step changes of track height */

	TimeAxisView* current_stepping_trackview;
	ARDOUR::microseconds_t last_track_height_step_timestamp;
	gint track_height_step_timeout();
	sigc::connection step_timeout;

	TimeAxisView* entered_track;
	/** If the mouse is over a RegionView or one of its child canvas items, this is set up
	    to point to the RegionView.  Otherwise it is 0.
	*/
	RegionView*   entered_regionview;

	bool clear_entered_track;
	bool left_track_canvas (GdkEventCrossing*);
	bool entered_track_canvas (GdkEventCrossing*);
	void set_entered_track (TimeAxisView*);
	void set_entered_regionview (RegionView*);
	void ensure_track_visible (TimeAxisView*);
	gint left_automation_track ();

	void reset_canvas_action_sensitivity (bool);
	void set_gain_envelope_visibility ();
	void set_region_gain_visibility (RegionView*);
	void toggle_gain_envelope_active ();
	void reset_region_gain_envelopes ();

	bool on_key_press_event (GdkEventKey*);
	bool on_key_release_event (GdkEventKey*);

	void session_state_saved (std::string);

	Glib::RefPtr<Gtk::Action>              undo_action;
	Glib::RefPtr<Gtk::Action>              redo_action;

	void history_changed ();

	Gtk::HBox      status_bar_hpacker;

	Editing::EditPoint _edit_point;

	Gtk::ComboBoxText edit_point_selector;

	void set_edit_point_preference (Editing::EditPoint ep, bool force = false);
	void cycle_edit_point (bool with_marker);
	void set_edit_point ();
	void edit_point_selection_done ();
	void edit_point_chosen (Editing::EditPoint);
	Glib::RefPtr<Gtk::RadioAction> edit_point_action (Editing::EditPoint);
	std::vector<std::string> edit_point_strings;

	void selected_marker_moved (ARDOUR::Location*);

	bool get_edit_op_range (framepos_t& start, framepos_t& end) const;

	void get_regions_at (RegionSelection&, framepos_t where, const TrackViewList& ts) const;
	void get_regions_after (RegionSelection&, framepos_t where, const TrackViewList& ts) const;

	RegionSelection get_regions_from_selection_and_edit_point ();
	RegionSelection get_regions_from_selection_and_entered ();

	void start_updating_meters ();
	void stop_updating_meters ();
	bool meters_running;

	void select_next_route ();
	void select_prev_route ();

	void snap_to_internal (framepos_t& first, int32_t direction = 0, bool for_mark = false);
	void timecode_snap_to_internal (framepos_t& first, int32_t direction = 0, bool for_mark = false);

	RhythmFerret* rhythm_ferret;

	void fit_tracks (TrackViewList &);
	void fit_selected_tracks ();
	void set_track_height (Height);

	void remove_tracks ();
	void toggle_tracks_active ();

	bool _have_idled;
	int resize_idle_id;
	static gboolean _idle_resize (gpointer);
	bool idle_resize();
	int32_t _pending_resize_amount;
	TimeAxisView* _pending_resize_view;

	void visible_order_range (int*, int*) const;

	void located ();

	/** true if we've made a locate request that hasn't yet been processed */
	bool _pending_locate_request;

	/** if true, there is a pending Session locate which is the initial one when loading a session;
	    we need to know this so that we don't (necessarily) set the viewport to show the playhead
	    initially.
	*/
	bool _pending_initial_locate;

	Gtk::HBox _summary_hbox;
	EditorSummary* _summary;

	void region_view_added (RegionView *);
	void region_view_removed ();

	EditorGroupTabs* _group_tabs;
	void fit_route_group (ARDOUR::RouteGroup *);

	void step_edit_status_change (bool);
	void start_step_editing ();
	void stop_step_editing ();
	bool check_step_edit ();
	sigc::connection step_edit_connection;

	double _last_motion_y;

	RegionLayeringOrderEditor* layering_order_editor;
	void update_region_layering_order_editor ();

	/** Track that was the source for the last cut/copy operation.  Used as a place
	    to paste things iff there is no selected track.
	*/
	TimeAxisView* _last_cut_copy_source_track;

	/** true if a change in Selection->regions should change the selection in the region list.
	    See EditorRegions::selection_changed.
	*/
	bool _region_selection_change_updates_region_list;

	void setup_fade_images ();
	std::map<ARDOUR::FadeShape, Gtk::Image*> _fade_in_images;
	std::map<ARDOUR::FadeShape, Gtk::Image*> _fade_out_images;
	std::map<ARDOUR::FadeShape, Gtk::Image*> _xfade_in_images;
	std::map<ARDOUR::FadeShape, Gtk::Image*> _xfade_out_images;

	Gtk::MenuItem& action_menu_item (std::string const &);
	void action_pre_activated (Glib::RefPtr<Gtk::Action> const &);

	void set_canvas_cursor_for_region_view (double, RegionView *);

	MouseCursors* _cursors;

	void follow_mixer_selection ();
	bool _following_mixer_selection;

	int time_fx (ARDOUR::RegionList&, float val, bool pitching);
        void note_edit_done (int, EditNoteDialog*);
	void toggle_sound_midi_notes ();

	/** Flag for a bit of a hack wrt control point selection; see set_selected_control_point_from_click */
	bool _control_point_toggled_on_press;

	/** This is used by TimeAxisView to keep a track of the TimeAxisView that is currently being
	    stepped in height using Shift-Scrollwheel.  When a scroll event occurs, we do the step on
	    this _stepping_axis_view if it is non-0 (and we set up this _stepping_axis_view with the
	    TimeAxisView underneath the mouse if it is 0).  Then Editor resets _stepping_axis_view when
	    the shift key is released.  In this (hacky) way, pushing shift and moving the scroll wheel
	    will operate on the same track until shift is released (rather than skipping about to whatever
	    happens to be underneath the mouse at the time).
	*/
	TimeAxisView* _stepping_axis_view;
	void shift_key_released ();

	friend class Drag;
	friend class RegionDrag;
	friend class RegionMoveDrag;
	friend class RegionSpliceDrag;
	friend class TrimDrag;
	friend class MeterMarkerDrag;
	friend class TempoMarkerDrag;
	friend class CursorDrag;
	friend class FadeInDrag;
	friend class FadeOutDrag;
	friend class MarkerDrag;
	friend class RegionGainDrag;
	friend class ControlPointDrag;
	friend class LineDrag;
	friend class RubberbandSelectDrag;
	friend class EditorRubberbandSelectDrag;
	friend class TimeFXDrag;
	friend class ScrubDrag;
	friend class SelectionDrag;
	friend class RangeMarkerBarDrag;
	friend class MouseZoomDrag;
	friend class RegionCreateDrag;
	friend class RegionMotionDrag;
	friend class RegionInsertDrag;
	friend class VideoTimeLineDrag;

	friend class EditorSummary;
	friend class EditorGroupTabs;

	friend class EditorRoutes;
	friend class RhythmFerret;
};

#endif /* __ardour_editor_h__ */<|MERGE_RESOLUTION|>--- conflicted
+++ resolved
@@ -111,11 +111,8 @@
 class Marker;
 class MidiRegionView;
 class MixerStrip;
-<<<<<<< HEAD
+class MouseCursors;
 class NoteBase;
-=======
-class MouseCursors;
->>>>>>> 3973ce81
 class PlaylistSelector;
 class PluginSelector;
 class ProgressReporter;
@@ -1500,11 +1497,7 @@
 	void edit_tempo_marker (ArdourCanvas::Item*);
 	void edit_meter_marker (ArdourCanvas::Item*);
 	void edit_control_point (ArdourCanvas::Item*);
-<<<<<<< HEAD
-        void edit_notes (std::set<NoteBase*> const & s);
-=======
         void edit_notes (TimeAxisViewItem&);
->>>>>>> 3973ce81
 
 	void marker_menu_edit ();
 	void marker_menu_remove ();
