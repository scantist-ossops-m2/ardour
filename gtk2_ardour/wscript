#!/usr/bin/env python
from waflib.extras import autowaf as autowaf
from waflib import Options, TaskGen
import waflib.Logs as Logs, waflib.Utils as Utils
import os
import sys
import re
import time
from waflib.Task import Task

I18N_PACKAGE = 'gtk2_ardour3'

# Mandatory variables
top = '.'
out = 'build'

path_prefix = 'gtk2_ardour/'

gtk2_ardour_sources = [
        'about.cc',
        'actions.cc',
        'add_route_dialog.cc',
        'ambiguous_file_dialog.cc',
        'analysis_window.cc',
        'ardour_button.cc',
        'ardour_dialog.cc',
        'ardour_ui.cc',
        'ardour_ui2.cc',
        'ardour_ui_dependents.cc',
        'ardour_ui_dialogs.cc',
        'ardour_ui_ed.cc',
        'ardour_ui_mixer.cc',
        'ardour_ui_options.cc',
        'ardour_window.cc',
        'audio_clock.cc',
        'audio_region_editor.cc',
        'audio_region_view.cc',
        'audio_streamview.cc',
        'audio_time_axis.cc',
        'automation_controller.cc',
        'automation_line.cc',
        'automation_region_view.cc',
        'automation_streamview.cc',
        'automation_time_axis.cc',
        'axis_view.cc',
        'big_clock_window.cc',
        'bundle_manager.cc',
        'button_joiner.cc',
        'clock_group.cc',
        'configinfo.cc',
        'control_point.cc',
        'control_point_dialog.cc',
        'curvetest.cc',
        'debug.cc',
        'edit_note_dialog.cc',
        'editing.cc',
        'editor.cc',
        'editor_actions.cc',
        'editor_audio_import.cc',
        'editor_audiotrack.cc',
        'editor_canvas.cc',
        'editor_canvas_events.cc',
        'editor_component.cc',
        'editor_cursors.cc',
        'editor_drag.cc',
        'editor_route_groups.cc',
        'editor_export_audio.cc',
        'editor_group_tabs.cc',
        'editor_keys.cc',
        'editor_locations.cc',
        'editor_markers.cc',
        'editor_mixer.cc',
        'editor_mouse.cc',
        'editor_ops.cc',
        'editor_regions.cc',
        'editor_routes.cc',
        'editor_rulers.cc',
        'editor_selection.cc',
        'editor_snapshots.cc',
        'editor_summary.cc',
        'editor_tempodisplay.cc',
        'editor_timefx.cc',
        'engine_dialog.cc',
        'enums.cc',
        'export_channel_selector.cc',
        'export_dialog.cc',
        'export_file_notebook.cc',
        'export_filename_selector.cc',
        'export_format_dialog.cc',
        'export_format_selector.cc',
        'export_preset_selector.cc',
        'export_timespan_selector.cc',
        'fft.cc',
        'fft_graph.cc',
        'fft_result.cc',
        'sfdb_freesound_mootcher.cc',
        'gain_meter.cc',
        'generic_pluginui.cc',
        'ghostregion.cc',
        'global_port_matrix.cc',
        'group_tabs.cc',
        'gtk-custom-hruler.c',
        'gtk-custom-ruler.c',
        'gtk_pianokeyboard.c',
        'gui_object.cc',
        'insert_time_dialog.cc',
        'interthread_progress_window.cc',
        'io_selector.cc',
        'hit.cc',
        'keyboard.cc',
        'keyeditor.cc',
        'latency_gui.cc',
        'led.cc',
        'level_meter.cc',
        'location_ui.cc',
        'main.cc',
        'main_clock.cc',
        'marker.cc',
        'midi_automation_line.cc',
        'midi_channel_dialog.cc',
        'midi_channel_selector.cc',
        'midi_cut_buffer.cc',
        'midi_export_dialog.cc',
        'midi_list_editor.cc',
        'midi_port_dialog.cc',
        'midi_region_view.cc',
        'midi_scroomer.cc',
        'midi_selection.cc',
        'midi_streamview.cc',
        'midi_time_axis.cc',
        'midi_tracer.cc',
        'midi_velocity_dialog.cc',
        'missing_file_dialog.cc',
        'missing_plugin_dialog.cc',
        'mixer_actor.cc',
        'mixer_group_tabs.cc',
        'mixer_strip.cc',
        'mixer_ui.cc',
        'meterbridge.cc',
        'meter_strip.cc',
        'meter_patterns.cc',
        'monitor_section.cc',
        'mono_panner.cc',
        'mono_panner_editor.cc',
        'mouse_cursors.cc',
        'nag.cc',
        'new_plugin_preset_dialog.cc',
        'normalize_dialog.cc',
        'note.cc',
        'note_base.cc',
        'note_player.cc',
        'nsm.cc',
        'nsmclient.cc',
        'option_editor.cc',
        'opts.cc',
        'panner2d.cc',
        'panner_editor.cc',
        'panner_interface.cc',
        'panner_ui.cc',
        'patch_change.cc',
        'piano_roll_header.cc',
        'pingback.cc',
        'playlist_selector.cc',
        'plugin_eq_gui.cc',
        'plugin_selector.cc',
        'plugin_ui.cc',
        'port_group.cc',
        'port_insert_ui.cc',
        'port_matrix.cc',
        'port_matrix_body.cc',
        'port_matrix_column_labels.cc',
        'port_matrix_component.cc',
        'port_matrix_grid.cc',
        'port_matrix_labels.cc',
        'port_matrix_row_labels.cc',
        'processor_box.cc',
        'patch_change_dialog.cc',
        'progress_reporter.cc',
        'prompter.cc',
        'public_editor.cc',
        'quantize_dialog.cc',
        'rc_option_editor.cc',
        'region_editor.cc',
        'region_gain_line.cc',
        'region_layering_order_editor.cc',
        'region_selection.cc',
        'region_view.cc',
        'return_ui.cc',
        'rhythm_ferret.cc',
        'route_group_dialog.cc',
        'route_group_menu.cc',
        'route_params_ui.cc',
        'route_processor_selection.cc',
        'route_time_axis.cc',
        'route_ui.cc',
        'search_path_option.cc',
        'selection.cc',
        'send_ui.cc',
        'session_import_dialog.cc',
        'session_metadata_dialog.cc',
        'session_option_editor.cc',
        'sfdb_ui.cc',
        'shuttle_control.cc',
        'splash.cc',
        'speaker_dialog.cc',
        'startup.cc',
        'step_editor.cc',
        'step_entry.cc',
        'stereo_panner.cc',
        'stereo_panner_editor.cc',
        'streamview.cc',
        'strip_silence_dialog.cc',
        'sys_ex.cc',
        'tape_region_view.cc',
        'tempo_dialog.cc',
        'tempo_lines.cc',
        'theme_manager.cc',
        'time_axis_view.cc',
        'time_axis_view_item.cc',
        'time_fx_dialog.cc',
        'time_info_box.cc',
        'time_selection.cc',
        'track_selection.cc',
        'track_view_list.cc',
        'transpose_dialog.cc',
        'ui_config.cc',
        'utils.cc',
        'verbose_cursor.cc',
        'version.cc',
        'visibility_group.cc',
        'volume_controller.cc',
        'window_manager.cc',
# video-timeline related sources:
        'video_image_frame.cc',
        'add_video_dialog.cc',
        'editor_videotimeline.cc',
        'video_timeline.cc',
        'system_exec.cc',
        'video_monitor.cc',
        'transcode_ffmpeg.cc',
        'transcode_video_dialog.cc',
        'video_server_dialog.cc',
        'utils_videotl.cc',
        'export_video_dialog.cc',
        'export_video_infobox.cc'
]

def options(opt):
    autowaf.set_options(opt)

def configure(conf):
    conf.load('misc')
    conf.load('compiler_cxx')
    # we don't use hard-coded micro versions with ardour, so hard code it to zero
    autowaf.build_version_files(
        path_prefix + 'version.h',
        path_prefix + 'version.cc',
        'gtk2_ardour', conf.env['MAJOR'], conf.env['MINOR'], 0)
    autowaf.configure(conf)

    if Options.options.dist_target == 'auto':
        if re.search ("linux", sys.platform) != None:
            autowaf.check_pkg(conf, 'alsa', uselib_store='ALSA')

    # TODO: Insert a sanity check for on OS X to ensure CoreAudio is present

    autowaf.check_pkg(conf, 'flac', uselib_store='FLAC',
                      atleast_version='1.2.1')
    autowaf.check_pkg(conf, 'gthread-2.0', uselib_store='GTHREAD',
                      atleast_version='2.10.1')
    autowaf.check_pkg(conf, 'gtk+-2.0', uselib_store='GTK',
                      atleast_version='2.18')
    autowaf.check_pkg(conf, 'gtkmm-2.4', uselib_store='GTKMM',
                      atleast_version='2.18')
    autowaf.check_pkg(conf, 'ogg', uselib_store='OGG', atleast_version='1.1.2')
    autowaf.check_pkg(conf, 'x11', uselib_store='X11', atleast_version='1.1', mandatory=False)
    autowaf.check_pkg(conf, 'fontconfig', uselib_store='FONTCONFIG')

    conf.write_config_header('gtk2ardour-config.h', remove=False)

    # Boost headers
    autowaf.check_header(conf, 'cxx', 'boost/shared_ptr.hpp')
    autowaf.check_header(conf, 'cxx', 'boost/weak_ptr.hpp')

# Add a waf `feature' to allow compilation of things using winegcc
from waflib.TaskGen import feature
@feature("wine")
def set_winegcc(self):
    self.env.LINK_CXX = self.env.LINK_CC = 'wineg++'
    self.env.CC = 'winegcc'

def _doPyp(infileName, deps = False):
    outStr = ''
    out = []
    re_spaces = re.compile("\s+")

    if infileName == '-':
        fd = sys.stdin
    else:
        fd = open(infileName)
    inLines = fd.readlines()
    if fd != sys.stdin:
        fd.close()
        

    for line in inLines:
        bits = re_spaces.split(line)
        if bits[0] == '##include':
            incName = bits[1]
            if (deps):
                out += [ incName ]
            else:
                # assume included file comes from same place as source file
                incName = os.path.join (os.path.dirname (infileName), incName);
                outStr += _doPyp(incName)
        else:
            if not deps:
                outStr += line

    # done
    if deps:
        return out
    else:
        return outStr

def include_processor(task):
    infileName = task.inputs[0].srcpath()
    outfileName = os.path.join(out, task.outputs[0].bldpath())
    fdOut = open (outfileName, "w")
    fdOut.write (_doPyp(infileName))
    fdOut.close ()


def build_color_scheme(path, prefix):
    f = open (path, 'r')
    color_scheme = ''
    for line in f:
        if re.search ('^#@color', line):
            line.strip() # remove newline
            words = line.split()
            if len(color_scheme):
                color_scheme += ';'
            color_scheme += prefix
            color_scheme += '_'
            color_scheme += words[1]
            color_scheme += ':'
            color_scheme += words[2]
    f.close()
    return color_scheme

def build(bld):

    VERSION = "%s.%s" % (bld.env['MAJOR'], bld.env['MINOR'])

    if bld.is_defined('WINDOWS_VST_SUPPORT'):
        # If we require VST support we build a stub main() and the FST library
        # here using winegcc, and link it to the GTK front-end library
        obj = bld(features = 'cxx c cxxprogram wine')
        obj.source = '''
                ../libs/fst/fst.c
                ../libs/fst/fstinfofile.c
                ../libs/fst/vsti.c
                ../libs/fst/vstwin.c
                ../vst/winmain.c
        '''
        obj.uselib = 'ALSA'
        obj.use          = [ 'libpbd',
                             'libmidipp',
                             'libtaglib',
                             'libardour',
                             'libardour_cp',
                             'libgtk2_ardour',
                             'libgtkmm2ext',
                             'libtaglib',
                             'libcanvas'
                             ]
        obj.target = 'ardour-' + bld.env['VERSION'] + '-vst.exe.so'
        obj.includes  = [ '../libs/fst', '.' ]
        obj.linkflags = ['-mwindows', '-Wl,--export-dynamic']
        obj.defines = ['_POSIX_SOURCE', 'USE_WS_PREFIX']
        obj.install_path = os.path.join(bld.env['LIBDIR'], 'ardour3')
        # end of the wine executable

        # now the shared library containing the GTK GUI for ardour
        obj = bld (features = 'cxx c cxxshlib')
        obj.source    = gtk2_ardour_sources
        obj.includes  = [ '../libs/fst', '.' ]
        obj.name      = 'libgtk2_ardour'
        obj.target    = 'gtk2_ardour'
    else:
        # just the normal executable version of the GTK GUI
        obj = bld(features = 'cxx c cxxprogram')
        obj.source    = gtk2_ardour_sources
        obj.target = 'ardour-' + bld.env['VERSION']
        obj.includes = ['.']

    # continue with setup of obj, which could be a shared library
    # or an executable.

    obj.install_path = os.path.join(bld.env['LIBDIR'], 'ardour3')

    obj.uselib       = 'UUID FLAC FONTCONFIG GLIBMM GTHREAD GTK OGG ALSA CURL DL GTKMM LO'
    obj.use          = [ 'libpbd',
                         'libmidipp',
                         'libtaglib',
                         'libardour',
                         'libardour_cp',
                         'libgtkmm2ext',
<<<<<<< HEAD
                         'libtaglib' ]
    if bld.env['build_target'] == 'mingw':
	if bld.env['DEBUG'] == False:
            obj.linkflags = ['-mwindows']
=======
                         'libtaglib',
                         'libcanvas'
                         ]
>>>>>>> fd23ebd0
    if sys.platform == 'darwin':
        obj.uselib += ' AUDIOUNITS OSX GTKOSX'
        obj.use    += ' libappleutility'
    obj.defines     = [
        'PACKAGE="' + I18N_PACKAGE + '"',
        'VERSIONSTRING="' + bld.env['VERSION'] + '"',
        'DATA_DIR="' + os.path.normpath(bld.env['DATADIR']) + '"',
        'CONFIG_DIR="' + os.path.normpath(bld.env['SYSCONFDIR']) + '"',
        'LOCALEDIR="' + os.path.join(os.path.normpath(bld.env['DATADIR']), 'locale') + '"',
        'PROGRAM_NAME="' + bld.env['PROGRAM_NAME'] + '"'
        ]
    obj.includes += ['../libs']

    if bld.is_defined('HAVE_SUIL'):
        obj.source += [ 'lv2_plugin_ui.cc' ]
        obj.use += [ 'SUIL' ]

    if bld.is_defined('NEED_INTL'):
        obj.linkflags = ' -lintl'

    if bld.is_defined('WINDOWS_VST_SUPPORT'):
        obj.source += [ 'windows_vst_plugin_ui.cc' ]
        obj.defines += [ 'WINDOWS_VST_SUPPORT' ]
        obj.use += [ 'X11' ]
        
    if bld.is_defined('LXVST_SUPPORT'):
        obj.source += [ 'linux_vst_gui_support.cc', 'lxvst_plugin_ui.cc' ]
        obj.defines += [ 'LXVST_SUPPORT' ]
        obj.use += [ 'X11' ]

    if bld.is_defined('WINDOWS_VST_SUPPORT') or bld.is_defined('LXVST_SUPPORT'):
        obj.source += [ 'vst_plugin_ui.cc' ]
        
    if bld.is_defined('PHONE_HOME'):
        obj.defines += [ 'PHONE_HOME' ]

    if bld.is_defined('HAVE_COREAUDIO'):
        TaskGen.task_gen.mappings['.mm'] = TaskGen.task_gen.mappings['.cc']
        obj.source += [ 'cocoacarbon.mm' ]
        obj.use += ' libappleutility '

    if bld.is_defined('AUDIOUNIT_SUPPORT'):
        obj.source += [ 'au_pluginui.mm' ]

    # Wrappers

    wrapper_subst_dict = {
            'INSTALL_PREFIX' : bld.env['PREFIX'],
            'LIBDIR'         : os.path.normpath(bld.env['LIBDIR']),
            'DATADIR'        : os.path.normpath(bld.env['DATADIR']),
            'SYSCONFDIR'     : os.path.normpath(bld.env['SYSCONFDIR']),
            'LIBS'           : 'build/libs',
            'VERSION'        : bld.env['VERSION'],
            'EXECUTABLE'     : 'build/gtk2_ardour/ardour-' + bld.env['VERSION']
    }

    def set_subst_dict(obj, dict):
        for i in dict:
            setattr(obj, i, dict[i])

    obj              = bld(features = 'subst', rule= 'chmod 0755 ${TGT}')
    obj.source       = 'ardev_common.sh.in'
    obj.target       = 'ardev_common_waf.sh'
    obj.chmod        = Utils.O755
    obj.dict         = wrapper_subst_dict
    set_subst_dict(obj, wrapper_subst_dict)

    obj              = bld(features = 'subst')
    obj.source       = 'ardour.sh.in'
    obj.target       = 'ardour3'
    obj.chmod        = Utils.O755
    obj.dict         = wrapper_subst_dict
    obj.install_path = bld.env['BINDIR']
    set_subst_dict(obj, wrapper_subst_dict)

    if bld.is_defined('WINDOWS_VST_SUPPORT'):
        obj              = bld(features = 'subst')
        obj.source       = '../vst/ardourvst.in'
        obj.target       = 'ardourvst3'
        obj.chmod        = Utils.O755
        obj.dict         = wrapper_subst_dict
        obj.install_path = bld.env['BINDIR']
        set_subst_dict(obj, wrapper_subst_dict)

    # Font configuration

    dark_rc_subst_dict = {}
    light_rc_subst_dict = {}
    font_sizes      = {}
    base_font       = ""

    # Set up font sizes
    if bld.is_defined('GTKOSX'): # OS X fonts
        basefont = ""
        font_sizes = {
                'SMALLER' : '9',
                'SMALL' : '10',
                'NORMAL' : '11',
                'BIG' : '13',
                'BIGGER' : '17',
                'LARGE' : '18',
                'LARGER' : '28',
                'HUGER' : '36',
                'MASSIVE' : '60',
        }
        
        # There is no acceptable monospace font available on older versions of OS X
        # and no API on those versions to load TTF files that will work with 
        # GTK/fontconfig/pango.
        #
        # In addition, the ArdourMono font gets clipped for some reason on OS X
        #
        # Moreover, Lucida Grande just seems to work even though it is not monospace
        # so just use it.
        #
        font_names = {
            'MONOSPACE' : 'Lucida Grande',
        }
    else: # Linux/X11 fonts
        basefont = '' # unspecified - use system defaults
        font_sizes = {
                'SMALLER' : '8',
                'SMALL' : '9',
                'NORMAL' : '10',
                'BIG' : '14',
                'BIGGER' : '17',
                'LARGE' : '18',
                'LARGER' : '24',
                'HUGER' : '34',
                'MASSIVE' : '60',
        }
        font_names = {
                'MONOSPACE' : 'ArdourMono',
        }

    # Set up font substitution dictionary
    # @FONT_XXXX@
    for style in ['', 'BOLD', 'ITALIC']:
        for sizename,points in iter(font_sizes.items()):
            if (len (style)):
                key = "_".join (['FONT',style,sizename])
                fontstyle = " ".join ([basefont,style.lower(),points])
            else:
                key = "_".join (['FONT',sizename])
                fontstyle = " ".join ([basefont,points])

            dark_rc_subst_dict[key] = fontstyle
            light_rc_subst_dict[key] = fontstyle

    # @FONT_SIZE_XXXX@
    for sizename,points in iter(font_sizes.items()):
            key = "_".join (['FONT_SIZE',sizename])
            dark_rc_subst_dict[key] = points
            light_rc_subst_dict[key] = points

    # various font names, eg @BOLD_MONOSPACE@
    for font_sym,text in iter(font_names.items()):
        key = font_sym
        dark_rc_subst_dict[key] = text
        light_rc_subst_dict[key] = text

    # RC files
    dark_rc_subst_dict['COLOR_SCHEME'] = build_color_scheme(
        'gtk2_ardour/ardour3_ui_dark.rc.in', 'ARDOUR_DARK')
    dark_rc_subst_dict['COLPREFIX'] = 'ARDOUR_DARK'
    light_rc_subst_dict['COLOR_SCHEME'] = build_color_scheme(
        'gtk2_ardour/ardour3_ui_light.rc.in', 'ARDOUR_LIGHT')
    light_rc_subst_dict['COLPREFIX'] = 'ARDOUR_LIGHT'

    obj              = bld(features = 'subst')
    obj.source       = [ 'ardour3_ui_dark.rc.in' ]
    obj.target       = 'ardour3_ui_dark.rc.pre'
    obj.install_path = None
    set_subst_dict(obj, dark_rc_subst_dict)

    obj              = bld(features = 'subst')
    obj.source       = [ 'ardour3_ui_light.rc.in' ]
    obj.target       = 'ardour3_ui_light.rc.pre'
    obj.install_path = None
    set_subst_dict(obj, light_rc_subst_dict)

    obj              = bld(features = 'subst')
    obj.source       = [ 'ardour3_styles.rc.in' ]
    obj.target       = 'ardour3_dark_styles.rc'
    obj.install_path = None
    set_subst_dict(obj, dark_rc_subst_dict)

    obj              = bld(features = 'subst')
    obj.source       = [ 'ardour3_styles.rc.in' ]
    obj.target       = 'ardour3_light_styles.rc'
    obj.install_path = None
    set_subst_dict(obj, light_rc_subst_dict)

    obj              = bld(features = 'subst')
    obj.source       = [ 'ardour3_fonts.rc.in' ]
    obj.target       = 'ardour3_dark_fonts.rc'
    obj.install_path = None
    set_subst_dict(obj, dark_rc_subst_dict)

    obj              = bld(features = 'subst')
    obj.source       = [ 'ardour3_fonts.rc.in' ]
    obj.target       = 'ardour3_light_fonts.rc'
    obj.install_path = None
    set_subst_dict(obj, light_rc_subst_dict)

    obj              = bld(rule = 'cp ${SRC} ${TGT}')
    obj.source       = [ 'ardour3_widget_list.rc' ]
    obj.target       = 'ardour3_widgets.rc'
    obj.install_path = None

    obj = bld (rule = include_processor)
    obj.source = [ 'ardour3_ui_dark.rc.pre' ]
    # find and add all ##include dependencies as sources
    obj.source += _doPyp (bld.path.find_resource ('ardour3_ui_dark.rc.in').srcpath(), True)
    obj.target = 'ardour3_ui_dark.rc'
    obj.install_path = '${SYSCONFDIR}/ardour3'

    obj = bld (rule = include_processor)
    obj.source = [ 'ardour3_ui_light.rc.pre' ]
    # find and add all ##include dependencies as sources
    obj.source += _doPyp (bld.path.find_resource ('ardour3_ui_light.rc.in').srcpath(), True)
    obj.target = 'ardour3_ui_light.rc'
    obj.install_path = '${SYSCONFDIR}/ardour3'

    # Menus
    menus_argv = []
    if bld.is_defined('GTKOSX'):
        menus_argv = [ '-E', '-P', '-DGTKOSX', '-DNOVIDEOTIMELINE' ]
    else:
        menus_argv = [ '-E', '-P' ]

    obj = bld(features = 'command-output')
    obj.command = 'cpp'
    obj.command_is_external = True
    obj.no_inputs = True
    obj.argv = menus_argv
    obj.stdin = 'ardour.menus.in'
    obj.stdout = 'ardour.menus'
    obj.dep_vars = ['GTKOSX']
    bld.install_files(os.path.join(bld.env['SYSCONFDIR'], 'ardour3'),
                      'ardour.menus')

    # Keybindings

    # 'SAE-de-keypad', 'SAE-de-nokeypad', 'SAE-us-keypad',
    # 'SAE-us-nokeypad', 'ergonomic-us'

    for b in [ 'mnemonic-us' ] :
        obj = bld(
            target = b + '.bindings',
            source = b + '.bindings.in',
            rule = '../tools/fmt-bindings --platform="%s" --winkey="%s" --accelmap <${SRC} >${TGT}' % (sys.platform, bld.env['WINDOWS_KEY'] )
            )
        obj.install_path = os.path.join(bld.env['SYSCONFDIR'], 'ardour3')

    # not modified at present
    bld.install_files(os.path.join(bld.env['SYSCONFDIR'], 'ardour3'),
                      'step_editing.bindings')
    bld.install_files(os.path.join(bld.env['SYSCONFDIR'], 'ardour3'),
                      'mixer.bindings')

    # Icons/Images
    bld.install_files('${DATADIR}/ardour3/icons', bld.path.ant_glob('icons/*.png'))
    bld.install_files('${DATADIR}/ardour3/pixmaps', bld.path.ant_glob('pixmaps/*.xpm'))
    bld.install_files('${DATADIR}/ardour3', 'splash.png')
    bld.install_files('${DATADIR}/ardour3', 'ArdourMono.ttf')

    # Default UI configuration
    bld.install_files('${SYSCONFDIR}/ardour3', 'ardour3_ui_default.conf')

    # Default export stuff
    bld.install_files('${SYSCONFDIR}/ardour3/export', bld.path.ant_glob('export/*.format'))

    # i18n
    if bld.is_defined('ENABLE_NLS'):
        mo_files = bld.path.ant_glob('po/*.mo')
        for mo in mo_files:
            lang = os.path.basename(mo.srcpath()).replace('.mo', '')
            bld.install_as(os.path.join(bld.env['PREFIX'], 'share', 'locale',
                                        lang, 'LC_MESSAGES', I18N_PACKAGE + '.mo'),
                           mo)

def i18n(bld):
    autowaf.build_i18n(bld, top, 'gtk2_ardour', I18N_PACKAGE, gtk2_ardour_sources,
                       'Paul Davis')

def i18n_pot(bld):
    autowaf.build_i18n_pot(bld, top, 'gtk2_ardour', I18N_PACKAGE, gtk2_ardour_sources,
                       'Paul Davis')

def i18n_po(bld):
    autowaf.build_i18n_po(bld, top, 'gtk2_ardour', I18N_PACKAGE, gtk2_ardour_sources,
                       'Paul Davis')

def i18n_mo(bld):
    autowaf.build_i18n_mo(bld, top, 'gtk2_ardour', I18N_PACKAGE, gtk2_ardour_sources,
                       'Paul Davis')<|MERGE_RESOLUTION|>--- conflicted
+++ resolved
@@ -406,16 +406,12 @@
                          'libardour',
                          'libardour_cp',
                          'libgtkmm2ext',
-<<<<<<< HEAD
-                         'libtaglib' ]
+                         'libtaglib',
+                         'libcanvas'
+                         ]
     if bld.env['build_target'] == 'mingw':
 	if bld.env['DEBUG'] == False:
             obj.linkflags = ['-mwindows']
-=======
-                         'libtaglib',
-                         'libcanvas'
-                         ]
->>>>>>> fd23ebd0
     if sys.platform == 'darwin':
         obj.uselib += ' AUDIOUNITS OSX GTKOSX'
         obj.use    += ' libappleutility'
