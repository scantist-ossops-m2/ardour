/*
    Copyright (C) 2003 Paul Davis

    This program is free software; you can redistribute it and/or modify
    it under the terms of the GNU General Public License as published by
    the Free Software Foundation; either version 2 of the License, or
    (at your option) any later version.

    This program is distributed in the hope that it will be useful,
    but WITHOUT ANY WARRANTY; without even the implied warranty of
    MERCHANTABILITY or FITNESS FOR A PARTICULAR PURPOSE.  See the
    GNU General Public License for more details.

    You should have received a copy of the GNU General Public License
    along with this program; if not, write to the Free Software
    Foundation, Inc., 675 Mass Ave, Cambridge, MA 02139, USA.

*/

#ifndef __gtk_ardour_time_axis_view_item_h__
#define __gtk_ardour_time_axis_view_item_h__

#include <string>
#include <gdk/gdk.h>
#include <gdkmm/color.h>
#include <pangomm/fontdescription.h>
#include "pbd/signals.h"
#include "selectable.h"

class TimeAxisView;

namespace ArdourCanvas {
	class Pixbuf;
	class Rectangle;
	class Item;
        class Container;
 	class Text;
}

using ARDOUR::framepos_t;
using ARDOUR::framecnt_t;

/**
 * Base class for items that may appear upon a TimeAxisView.
 */

class TimeAxisViewItem : public Selectable, public PBD::ScopedConnectionList
{
   public:
	virtual ~TimeAxisViewItem();

	virtual bool set_position(framepos_t, void*, double* delta = 0);
	framepos_t get_position() const;
	virtual bool set_duration(framecnt_t, void*);
	framecnt_t get_duration() const;
	virtual void set_max_duration(framecnt_t, void*);
	framecnt_t get_max_duration() const;
	virtual void set_min_duration(framecnt_t, void*);
	framecnt_t get_min_duration() const;
	virtual void set_position_locked(bool, void*);
	bool get_position_locked() const;
	void set_max_duration_active(bool, void*);
	bool get_max_duration_active() const;
	void set_min_duration_active(bool, void*);
	bool get_min_duration_active() const;
	void set_item_name(std::string, void*);
	virtual std::string get_item_name() const;
	virtual void set_selected(bool yn);
	void set_sensitive (bool yn) { _sensitive = yn; }
	bool sensitive () const { return _sensitive; }
	TimeAxisView& get_time_axis_view () const;
	void set_name_text(const std::string&);
	virtual void set_height(double h);
	virtual double height() const { return _height; }
	void set_y (double);
	void set_color (uint32_t);
	void set_name_text_color ();

        uint32_t get_fill_color () const;

	ArdourCanvas::Item* get_canvas_frame();
	ArdourCanvas::Item* get_canvas_group();
	ArdourCanvas::Item* get_name_highlight();

	virtual void set_samples_per_pixel (double);

	double get_samples_per_pixel () const;

	virtual void drag_start();
	virtual void drag_end();
	bool dragging() const { return _dragging; }

	virtual void raise () { return; }
	virtual void raise_to_top () { return; }
	virtual void lower () { return; }
	virtual void lower_to_bottom () { return; }

        virtual void hide_rect ();
        virtual void show_rect ();

	/** @return true if the name area should respond to events */
	bool name_active() const { return name_connected; }

	// Default sizes, font and spacing
	static Pango::FontDescription NAME_FONT;
	static void set_constant_heights ();
    static const double NAME_HIGHLIGHT_Y_IDENT;
    static const double NAME_HIGHLIGHT_X_OFFSET;
    static const double NAME_HIGHLIGHT_Y_OFFSET;
	static const double GRAB_HANDLE_TOP;
	static const double GRAB_HANDLE_WIDTH;

    static const double REGION_TOP_OFFSET;
    static const double REGION_BOTTOM_OFFSET;
    
	/* these are not constant, but vary with the pixel size
	   of the font used to display the item name.
	*/
	static int    NAME_HEIGHT;
    static double NAME_HIGHLIGHT_X_IDENT;
    static double NAME_X_OFFSET;
	static double NAME_Y_OFFSET;
	static double NAME_HIGHLIGHT_HEIGHT;
	static double NAME_HIGHLIGHT_THRESH;

        /* if this is 1.0, we move the right boundary
	   of the item frame so that it is 1 pixel
	   after the end of the item. This gives nice
	   effects when splitting items.
	   
	   if this is zero, the right edge coincides
	   with the end of the item, and things don't
	   look so nice. 
	   
	   this exists to allow easy debugging of the
	   two scenarios.
	*/
	static const double RIGHT_EDGE_SHIFT;

	/**
	 * Emitted when this Group has been removed.
	 * This is different to the CatchDeletion signal in that this signal
	 * is emitted during the deletion of this Time Axis, and not during
	 * the destructor, this allows us to capture the source of the deletion
	 * event
	 */

	sigc::signal<void,std::string,void*> ItemRemoved;

	/** Emitted when the name of this item is changed */
	sigc::signal<void,std::string,std::string,void*> NameChanged;

	/** Emiited when the position of this item changes */
	sigc::signal<void,framepos_t,void*> PositionChanged;

	/** Emitted when the position lock of this item is changed */
	sigc::signal<void,bool,void*> PositionLockChanged;

	/** Emitted when the duration of this item changes */
	sigc::signal<void,framecnt_t,void*> DurationChanged;

	/** Emitted when the maximum item duration is changed */
	sigc::signal<void,framecnt_t,void*> MaxDurationChanged;

	/** Emitted when the mionimum item duration is changed */
	sigc::signal<void,framecnt_t,void*> MinDurationChanged;

	enum Visibility {
		ShowFrame = 0x1,
		ShowNameHighlight = 0x2,
		ShowNameText = 0x4,
		ShowHandles = 0x8,
		HideFrameLeft = 0x10,
		HideFrameRight = 0x20,
		HideFrameTB = 0x40,
		FullWidthNameHighlight = 0x80
	};

  protected:
	TimeAxisViewItem (const std::string &, ArdourCanvas::Item&, TimeAxisView&, double, uint32_t fill_color,
			  framepos_t, framecnt_t, bool recording = false, bool automation = false, Visibility v = Visibility (0));

	TimeAxisViewItem (const TimeAxisViewItem&);

        void init (ArdourCanvas::Item*, double, uint32_t, framepos_t, framepos_t, Visibility, bool, bool);

        virtual bool canvas_group_event (GdkEvent*);

	virtual void set_colors();
	virtual void set_frame_color();
	virtual void set_frame_gradient ();
	void set_trim_handle_colors();

	virtual void reset_width_dependent_items (double);

	static gint idle_remove_this_item(TimeAxisViewItem*, void*);

	/** time axis that this item is on */
	TimeAxisView& trackview;

	/** indicates whether this item is locked to its current position */
	bool position_locked;

	/** position of this item on the timeline */
	framepos_t frame_position;

	/** duration of this item upon the timeline */
	framecnt_t item_duration;

	/** maximum duration that this item can have */
	framecnt_t max_item_duration;

	/** minimum duration that this item can have */
	framecnt_t min_item_duration;

	/** indicates whether the max duration constraint is active */
	bool max_duration_active;

	/** indicates whether the min duration constraint is active */
	bool min_duration_active;

	/** frames per canvas pixel */
	double samples_per_pixel;

	/** should the item respond to events */
	bool _sensitive;

	/**
	 * The unique item name of this Item.
	 * Each item upon a time axis must have a unique id.
	 */
	std::string item_name;

	/** true if the name should respond to events */
	bool name_connected;

	/** true if a small vestigial rect should be shown when the item gets very narrow */
	bool show_vestigial;

	uint32_t fill_color;
<<<<<<< HEAD

	virtual uint32_t fill_opacity() const;

=======
    uint32_t name_highlight_color;
	uint32_t frame_color_r;
	uint32_t frame_color_g;
	uint32_t frame_color_b;
	uint32_t selected_frame_color_r;
	uint32_t selected_frame_color_g;
	uint32_t selected_frame_color_b;

	uint32_t handle_color_r;
	uint32_t handle_color_g;
	uint32_t handle_color_b;
	uint32_t lock_handle_color_r;
	uint32_t lock_handle_color_g;
	uint32_t lock_handle_color_b;
>>>>>>> b40a491a
	uint32_t last_item_width;
	int name_text_width;
	bool wide_enough_for_name;
	bool high_enough_for_name;
        bool rect_visible;

	ArdourCanvas::Container*      group;
	ArdourCanvas::Rectangle* vestigial_frame;
	ArdourCanvas::Rectangle* frame;
	ArdourCanvas::Text*      name_text;
	ArdourCanvas::Rectangle* name_highlight;

	/* with these two values, if frame_handle_start == 0 then frame_handle_end will also be 0 */
	ArdourCanvas::Rectangle* frame_handle_start; ///< `frame' (fade) handle for the start of the item, or 0
	ArdourCanvas::Rectangle* frame_handle_end; ///< `frame' (fade) handle for the end of the item, or 0

        bool frame_handle_crossing (GdkEvent*, ArdourCanvas::Rectangle*);

	double _height;
	Visibility visibility;
	bool _recregion;
	bool _automation; ///< true if this is an automation region view
	bool _dragging;

private:
        double _width;

	void parameter_changed (std::string);
        void manage_name_highlight ();
        void manage_name_text ();

}; /* class TimeAxisViewItem */

#endif /* __gtk_ardour_time_axis_view_item_h__ */<|MERGE_RESOLUTION|>--- conflicted
+++ resolved
@@ -237,13 +237,10 @@
 	/** true if a small vestigial rect should be shown when the item gets very narrow */
 	bool show_vestigial;
 
+	virtual uint32_t fill_opacity() const;
+
 	uint32_t fill_color;
-<<<<<<< HEAD
-
-	virtual uint32_t fill_opacity() const;
-
-=======
-    uint32_t name_highlight_color;
+        uint32_t name_highlight_color;
 	uint32_t frame_color_r;
 	uint32_t frame_color_g;
 	uint32_t frame_color_b;
@@ -257,7 +254,7 @@
 	uint32_t lock_handle_color_r;
 	uint32_t lock_handle_color_g;
 	uint32_t lock_handle_color_b;
->>>>>>> b40a491a
+
 	uint32_t last_item_width;
 	int name_text_width;
 	bool wide_enough_for_name;
